--- conflicted
+++ resolved
@@ -7,117 +7,83 @@
 	objects = {
 
 /* Begin PBXBuildFile section */
-<<<<<<< HEAD
-		16FE7A31C7DAAF9F4E529FAD /* Pods_AEPCommerceDemoApp.framework in Frameworks */ = {isa = PBXBuildFile; fileRef = A7A8933DE27A288E8CCC4C61 /* Pods_AEPCommerceDemoApp.framework */; };
-		1C50EFB8244E2172007B49CA /* CartViewController.swift in Sources */ = {isa = PBXBuildFile; fileRef = 1CA50BB6244E00CF00683A8E /* CartViewController.swift */; };
-		1C50EFB9244E217A007B49CA /* AppDelegate.swift in Sources */ = {isa = PBXBuildFile; fileRef = D4D5B5982433F9C300CAB6E4 /* AppDelegate.swift */; };
-		1C50EFBA244E217E007B49CA /* SceneDelegate.swift in Sources */ = {isa = PBXBuildFile; fileRef = D4D5B59A2433F9C300CAB6E4 /* SceneDelegate.swift */; };
-		1C50EFBB244E2180007B49CA /* HomeViewController.swift in Sources */ = {isa = PBXBuildFile; fileRef = D4D5B59C2433F9C300CAB6E4 /* HomeViewController.swift */; };
-		1C50EFBC244E2186007B49CA /* GriffonViewController.swift in Sources */ = {isa = PBXBuildFile; fileRef = 1CA50BB9244E07DB00683A8E /* GriffonViewController.swift */; };
-		1C50EFBD244E218B007B49CA /* Main.storyboard in Resources */ = {isa = PBXBuildFile; fileRef = D4D5B59E2433F9C300CAB6E4 /* Main.storyboard */; };
-		1C50EFBE244E2191007B49CA /* Assets.xcassets in Resources */ = {isa = PBXBuildFile; fileRef = D4D5B5A12433F9C400CAB6E4 /* Assets.xcassets */; };
-		1C50EFBF244E2196007B49CA /* LaunchScreen.storyboard in Resources */ = {isa = PBXBuildFile; fileRef = D4D5B5A32433F9C400CAB6E4 /* LaunchScreen.storyboard */; };
-		1C50EFC2244E219E007B49CA /* ShoppingCart.swift in Sources */ = {isa = PBXBuildFile; fileRef = 1CA50BAD244D32C000683A8E /* ShoppingCart.swift */; };
-		1C50EFC3244E21A1007B49CA /* Product.swift in Sources */ = {isa = PBXBuildFile; fileRef = 1CA50BB0244D337F00683A8E /* Product.swift */; };
-		1C50EFC4244E21A3007B49CA /* CartItem.swift in Sources */ = {isa = PBXBuildFile; fileRef = 1CA50BB3244D36C500683A8E /* CartItem.swift */; };
-		1C61A14A2445549B007EC692 /* ExperiencePlatformEvent.swift in Sources */ = {isa = PBXBuildFile; fileRef = 1C61A1492445549B007EC692 /* ExperiencePlatformEvent.swift */; };
-		1C61A1572446275C007EC692 /* ExperiencePlatformConstants.swift in Sources */ = {isa = PBXBuildFile; fileRef = 1C61A1562446275C007EC692 /* ExperiencePlatformConstants.swift */; };
-		1C61A1592446278C007EC692 /* ExperiencePlatformInternal.swift in Sources */ = {isa = PBXBuildFile; fileRef = 1C61A1582446278C007EC692 /* ExperiencePlatformInternal.swift */; };
-		1C61A15C24462857007EC692 /* ExperiencePlatformExtensionRequestListener.swift in Sources */ = {isa = PBXBuildFile; fileRef = 1C61A15A24462857007EC692 /* ExperiencePlatformExtensionRequestListener.swift */; };
-		1C61A15D24462857007EC692 /* ExperiencePlatformExtensionResponseListener.swift in Sources */ = {isa = PBXBuildFile; fileRef = 1C61A15B24462857007EC692 /* ExperiencePlatformExtensionResponseListener.swift */; };
-		1C61A1662446489D007EC692 /* IdentityMap.swift in Sources */ = {isa = PBXBuildFile; fileRef = 1C61A15E2446489D007EC692 /* IdentityMap.swift */; };
-		1C61A1672446489D007EC692 /* RequestMetadata.swift in Sources */ = {isa = PBXBuildFile; fileRef = 1C61A15F2446489D007EC692 /* RequestMetadata.swift */; };
-		1C61A1682446489D007EC692 /* RequestBuilder.swift in Sources */ = {isa = PBXBuildFile; fileRef = 1C61A1602446489D007EC692 /* RequestBuilder.swift */; };
-		1C61A1692446489D007EC692 /* RequestContext.swift in Sources */ = {isa = PBXBuildFile; fileRef = 1C61A1612446489D007EC692 /* RequestContext.swift */; };
-		1C61A16A2446489D007EC692 /* StateMetadata.swift in Sources */ = {isa = PBXBuildFile; fileRef = 1C61A1622446489D007EC692 /* StateMetadata.swift */; };
-		1C61A16B2446489D007EC692 /* StoreResponsePayload.swift in Sources */ = {isa = PBXBuildFile; fileRef = 1C61A1632446489D007EC692 /* StoreResponsePayload.swift */; };
-		1C61A16C2446489D007EC692 /* EventsBatch.swift in Sources */ = {isa = PBXBuildFile; fileRef = 1C61A1642446489D007EC692 /* EventsBatch.swift */; };
-		1C61A16D2446489D007EC692 /* EdgeRequest.swift in Sources */ = {isa = PBXBuildFile; fileRef = 1C61A1652446489D007EC692 /* EdgeRequest.swift */; };
-		1C61A171244648FB007EC692 /* OperationQueue.swift in Sources */ = {isa = PBXBuildFile; fileRef = 1C61A16F244648FB007EC692 /* OperationQueue.swift */; };
-		1C61A172244648FB007EC692 /* AnyCodable.swift in Sources */ = {isa = PBXBuildFile; fileRef = 1C61A170244648FB007EC692 /* AnyCodable.swift */; };
-		1C61A17624464917007EC692 /* KeyValueStore.swift in Sources */ = {isa = PBXBuildFile; fileRef = 1C61A17424464917007EC692 /* KeyValueStore.swift */; };
-		1C61A17724464917007EC692 /* NamedUserDefaultsStore.swift in Sources */ = {isa = PBXBuildFile; fileRef = 1C61A17524464917007EC692 /* NamedUserDefaultsStore.swift */; };
-		1C61A17924464974007EC692 /* KonductorConfig.swift in Sources */ = {isa = PBXBuildFile; fileRef = 1C61A17824464974007EC692 /* KonductorConfig.swift */; };
-		1C61A17B2446499C007EC692 /* StoreResponsePayloadManager.swift in Sources */ = {isa = PBXBuildFile; fileRef = 1C61A17A2446499C007EC692 /* StoreResponsePayloadManager.swift */; };
-		1C84325B244A19B10013F9CE /* XDMProtocols.swift in Sources */ = {isa = PBXBuildFile; fileRef = 1C84325A244A19B10013F9CE /* XDMProtocols.swift */; };
-		1C84325C244A19B10013F9CE /* XDMProtocols.swift in Sources */ = {isa = PBXBuildFile; fileRef = 1C84325A244A19B10013F9CE /* XDMProtocols.swift */; };
-		1C84325D244A19B10013F9CE /* XDMProtocols.swift in Sources */ = {isa = PBXBuildFile; fileRef = 1C84325A244A19B10013F9CE /* XDMProtocols.swift */; };
-		1C84325F244A19EF0013F9CE /* XDMFormatters.swift in Sources */ = {isa = PBXBuildFile; fileRef = 1C84325E244A19EF0013F9CE /* XDMFormatters.swift */; };
-		1C843260244A19EF0013F9CE /* XDMFormatters.swift in Sources */ = {isa = PBXBuildFile; fileRef = 1C84325E244A19EF0013F9CE /* XDMFormatters.swift */; };
-		1C843261244A19EF0013F9CE /* XDMFormatters.swift in Sources */ = {isa = PBXBuildFile; fileRef = 1C84325E244A19EF0013F9CE /* XDMFormatters.swift */; };
-		1CA50AB9244B254B00683A8E /* ProductData.swift in Sources */ = {isa = PBXBuildFile; fileRef = 1CA50AB5244B254B00683A8E /* ProductData.swift */; };
-		1CA50ABA244B254B00683A8E /* ProductData.swift in Sources */ = {isa = PBXBuildFile; fileRef = 1CA50AB5244B254B00683A8E /* ProductData.swift */; };
-		1CA50ABC244B254B00683A8E /* ProductDataLoader.swift in Sources */ = {isa = PBXBuildFile; fileRef = 1CA50AB6244B254B00683A8E /* ProductDataLoader.swift */; };
-		1CA50ABD244B254B00683A8E /* ProductDataLoader.swift in Sources */ = {isa = PBXBuildFile; fileRef = 1CA50AB6244B254B00683A8E /* ProductDataLoader.swift */; };
-		1CA50AC2244B292E00683A8E /* product_list_colors.json in Resources */ = {isa = PBXBuildFile; fileRef = 1CA50AC1244B292E00683A8E /* product_list_colors.json */; };
-		1CA50AC3244B292E00683A8E /* product_list_colors.json in Resources */ = {isa = PBXBuildFile; fileRef = 1CA50AC1244B292E00683A8E /* product_list_colors.json */; };
-		1CA50AC6244B3E9C00683A8E /* ProductViewController.swift in Sources */ = {isa = PBXBuildFile; fileRef = 1CA50AC4244B3E9C00683A8E /* ProductViewController.swift */; };
-		1CA50AC7244B3E9C00683A8E /* ProductViewController.swift in Sources */ = {isa = PBXBuildFile; fileRef = 1CA50AC4244B3E9C00683A8E /* ProductViewController.swift */; };
-		1CA50BAE244D32C000683A8E /* ShoppingCart.swift in Sources */ = {isa = PBXBuildFile; fileRef = 1CA50BAD244D32C000683A8E /* ShoppingCart.swift */; };
+		1C50EFBA244E217E007B49CA /* (null) in Sources */ = {isa = PBXBuildFile; };
 		1CA50BAF244D32C000683A8E /* ShoppingCart.swift in Sources */ = {isa = PBXBuildFile; fileRef = 1CA50BAD244D32C000683A8E /* ShoppingCart.swift */; };
-		1CA50BB1244D337F00683A8E /* Product.swift in Sources */ = {isa = PBXBuildFile; fileRef = 1CA50BB0244D337F00683A8E /* Product.swift */; };
 		1CA50BB2244D337F00683A8E /* Product.swift in Sources */ = {isa = PBXBuildFile; fileRef = 1CA50BB0244D337F00683A8E /* Product.swift */; };
-		1CA50BB4244D36C500683A8E /* CartItem.swift in Sources */ = {isa = PBXBuildFile; fileRef = 1CA50BB3244D36C500683A8E /* CartItem.swift */; };
 		1CA50BB5244D36C500683A8E /* CartItem.swift in Sources */ = {isa = PBXBuildFile; fileRef = 1CA50BB3244D36C500683A8E /* CartItem.swift */; };
-		1CA50BB8244E00CF00683A8E /* CartViewController.swift in Sources */ = {isa = PBXBuildFile; fileRef = 1CA50BB6244E00CF00683A8E /* CartViewController.swift */; };
-		1CA50BBB244E07DC00683A8E /* GriffonViewController.swift in Sources */ = {isa = PBXBuildFile; fileRef = 1CA50BB9244E07DB00683A8E /* GriffonViewController.swift */; };
-		1CCD27C324562FA500E912B2 /* ShoppingItemCell.swift in Sources */ = {isa = PBXBuildFile; fileRef = 1CCD27C12455FC3500E912B2 /* ShoppingItemCell.swift */; };
-		1CCD27C424562FA600E912B2 /* ShoppingItemCell.swift in Sources */ = {isa = PBXBuildFile; fileRef = 1CCD27C12455FC3500E912B2 /* ShoppingItemCell.swift */; };
-		60779FA70473598C0F52EF96 /* Pods_AEPDemoAppSwiftUI.framework in Frameworks */ = {isa = PBXBuildFile; fileRef = 86A2B8F00D380A56B98C5B2C /* Pods_AEPDemoAppSwiftUI.framework */; };
-		7BA0355DED886EDBDD884FB8 /* Pods_ACPExperiencePlatform.framework in Frameworks */ = {isa = PBXBuildFile; fileRef = 8AA521D8593FDD04EE662B1A /* Pods_ACPExperiencePlatform.framework */; };
-		8F2BE88034CB5C945332969E /* Pods_functionalTests.framework in Frameworks */ = {isa = PBXBuildFile; fileRef = EC8927E3E26A621B7665AFC0 /* Pods_functionalTests.framework */; };
-		D4D5B4EB242EBB1600CAB6E4 /* ACPExperiencePlatform.swift in Sources */ = {isa = PBXBuildFile; fileRef = D4D5B4EA242EBB1600CAB6E4 /* ACPExperiencePlatform.swift */; platformFilter = ios; };
-=======
 		1CB57B262460F2B6000B2DA5 /* ACPExperiencePlatformTests.swift in Sources */ = {isa = PBXBuildFile; fileRef = 1CB57B242460EF0C000B2DA5 /* ACPExperiencePlatformTests.swift */; };
 		1CB57C4524620C10000B2DA5 /* libACPExperiencePlatform.a in Frameworks */ = {isa = PBXBuildFile; fileRef = D4D5B4E7242EBB1600CAB6E4 /* libACPExperiencePlatform.a */; };
-		1CB57C4724620C2E000B2DA5 /* Pods_AEPCommerceDemoApp.framework in Frameworks */ = {isa = PBXBuildFile; fileRef = 1CB57C4624620C2E000B2DA5 /* Pods_AEPCommerceDemoApp.framework */; };
-		1CB57CFB2462CCD4000B2DA5 /* Installs.swift in Sources */ = {isa = PBXBuildFile; fileRef = 1CB57CD82462CCD2000B2DA5 /* Installs.swift */; };
-		1CB57CFC2462CCD4000B2DA5 /* BrowserDetails.swift in Sources */ = {isa = PBXBuildFile; fileRef = 1CB57CD92462CCD2000B2DA5 /* BrowserDetails.swift */; };
-		1CB57CFD2462CCD4000B2DA5 /* PlaceContext.swift in Sources */ = {isa = PBXBuildFile; fileRef = 1CB57CDA2462CCD2000B2DA5 /* PlaceContext.swift */; };
-		1CB57CFE2462CCD4000B2DA5 /* Commerce.swift in Sources */ = {isa = PBXBuildFile; fileRef = 1CB57CDB2462CCD2000B2DA5 /* Commerce.swift */; };
-		1CB57CFF2462CCD4000B2DA5 /* ProductListAdds.swift in Sources */ = {isa = PBXBuildFile; fileRef = 1CB57CDC2462CCD2000B2DA5 /* ProductListAdds.swift */; };
-		1CB57D002462CCD4000B2DA5 /* ProductListReopens.swift in Sources */ = {isa = PBXBuildFile; fileRef = 1CB57CDD2462CCD2000B2DA5 /* ProductListReopens.swift */; };
-		1CB57D012462CCD4000B2DA5 /* Launches.swift in Sources */ = {isa = PBXBuildFile; fileRef = 1CB57CDE2462CCD2000B2DA5 /* Launches.swift */; };
-		1CB57D022462CCD4000B2DA5 /* ConnectionType.swift in Sources */ = {isa = PBXBuildFile; fileRef = 1CB57CDF2462CCD2000B2DA5 /* ConnectionType.swift */; };
-		1CB57D032462CCD4000B2DA5 /* ProductListItemsItem.swift in Sources */ = {isa = PBXBuildFile; fileRef = 1CB57CE02462CCD2000B2DA5 /* ProductListItemsItem.swift */; };
-		1CB57D042462CCD4000B2DA5 /* ProductListOpens.swift in Sources */ = {isa = PBXBuildFile; fileRef = 1CB57CE12462CCD2000B2DA5 /* ProductListOpens.swift */; };
-		1CB57D052462CCD4000B2DA5 /* MobileSDKPlatformEventSchema.swift in Sources */ = {isa = PBXBuildFile; fileRef = 1CB57CE22462CCD3000B2DA5 /* MobileSDKPlatformEventSchema.swift */; };
-		1CB57D062462CCD4000B2DA5 /* ScreenOrientation.swift in Sources */ = {isa = PBXBuildFile; fileRef = 1CB57CE32462CCD3000B2DA5 /* ScreenOrientation.swift */; };
-		1CB57D072462CCD4000B2DA5 /* InStorePurchase.swift in Sources */ = {isa = PBXBuildFile; fileRef = 1CB57CE42462CCD3000B2DA5 /* InStorePurchase.swift */; };
-		1CB57D082462CCD4000B2DA5 /* Purchases.swift in Sources */ = {isa = PBXBuildFile; fileRef = 1CB57CE52462CCD3000B2DA5 /* Purchases.swift */; };
-		1CB57D092462CCD4000B2DA5 /* AuthenticatedState.swift in Sources */ = {isa = PBXBuildFile; fileRef = 1CB57CE62462CCD3000B2DA5 /* AuthenticatedState.swift */; };
-		1CB57D0A2462CCD4000B2DA5 /* Checkouts.swift in Sources */ = {isa = PBXBuildFile; fileRef = 1CB57CE72462CCD3000B2DA5 /* Checkouts.swift */; };
-		1CB57D0B2462CCD4000B2DA5 /* Items.swift in Sources */ = {isa = PBXBuildFile; fileRef = 1CB57CE82462CCD3000B2DA5 /* Items.swift */; };
-		1CB57D0C2462CCD4000B2DA5 /* Geo.swift in Sources */ = {isa = PBXBuildFile; fileRef = 1CB57CE92462CCD3000B2DA5 /* Geo.swift */; };
-		1CB57D0D2462CCD4000B2DA5 /* Environment.swift in Sources */ = {isa = PBXBuildFile; fileRef = 1CB57CEA2462CCD3000B2DA5 /* Environment.swift */; };
-		1CB57D0E2462CCD4000B2DA5 /* Device.swift in Sources */ = {isa = PBXBuildFile; fileRef = 1CB57CEB2462CCD3000B2DA5 /* Device.swift */; };
-		1CB57D0F2462CCD4000B2DA5 /* ApplicationCloses.swift in Sources */ = {isa = PBXBuildFile; fileRef = 1CB57CEC2462CCD3000B2DA5 /* ApplicationCloses.swift */; };
-		1CB57D102462CCD4000B2DA5 /* IdentityMap.swift in Sources */ = {isa = PBXBuildFile; fileRef = 1CB57CED2462CCD3000B2DA5 /* IdentityMap.swift */; };
-		1CB57D112462CCD4000B2DA5 /* SaveForLaters.swift in Sources */ = {isa = PBXBuildFile; fileRef = 1CB57CEE2462CCD3000B2DA5 /* SaveForLaters.swift */; };
-		1CB57D122462CCD5000B2DA5 /* Type.swift in Sources */ = {isa = PBXBuildFile; fileRef = 1CB57CEF2462CCD3000B2DA5 /* Type.swift */; };
-		1CB57D132462CCD5000B2DA5 /* Application.swift in Sources */ = {isa = PBXBuildFile; fileRef = 1CB57CF02462CCD3000B2DA5 /* Application.swift */; };
-		1CB57D142462CCD5000B2DA5 /* Crashes.swift in Sources */ = {isa = PBXBuildFile; fileRef = 1CB57CF12462CCD3000B2DA5 /* Crashes.swift */; };
-		1CB57D152462CCD5000B2DA5 /* FeatureUsages.swift in Sources */ = {isa = PBXBuildFile; fileRef = 1CB57CF22462CCD3000B2DA5 /* FeatureUsages.swift */; };
-		1CB57D162462CCD5000B2DA5 /* CartAbandons.swift in Sources */ = {isa = PBXBuildFile; fileRef = 1CB57CF32462CCD3000B2DA5 /* CartAbandons.swift */; };
-		1CB57D172462CCD5000B2DA5 /* FirstLaunches.swift in Sources */ = {isa = PBXBuildFile; fileRef = 1CB57CF42462CCD3000B2DA5 /* FirstLaunches.swift */; };
-		1CB57D182462CCD5000B2DA5 /* ProductListRemovals.swift in Sources */ = {isa = PBXBuildFile; fileRef = 1CB57CF52462CCD4000B2DA5 /* ProductListRemovals.swift */; };
-		1CB57D192462CCD5000B2DA5 /* ProductViews.swift in Sources */ = {isa = PBXBuildFile; fileRef = 1CB57CF62462CCD4000B2DA5 /* ProductViews.swift */; };
-		1CB57D1A2462CCD5000B2DA5 /* Upgrades.swift in Sources */ = {isa = PBXBuildFile; fileRef = 1CB57CF72462CCD4000B2DA5 /* Upgrades.swift */; };
-		1CB57D1B2462CCD5000B2DA5 /* PaymentsItem.swift in Sources */ = {isa = PBXBuildFile; fileRef = 1CB57CF82462CCD4000B2DA5 /* PaymentsItem.swift */; };
-		1CB57D1C2462CCD5000B2DA5 /* ProductListViews.swift in Sources */ = {isa = PBXBuildFile; fileRef = 1CB57CF92462CCD4000B2DA5 /* ProductListViews.swift */; };
-		1CB57D1D2462CCD5000B2DA5 /* Order.swift in Sources */ = {isa = PBXBuildFile; fileRef = 1CB57CFA2462CCD4000B2DA5 /* Order.swift */; };
 		1CB57D1E2462CCF7000B2DA5 /* libxdmlib.a in Frameworks */ = {isa = PBXBuildFile; fileRef = 1CB579D1245DFA81000B2DA5 /* libxdmlib.a */; };
 		1CB57D1F2462D201000B2DA5 /* libxdmlib.a in Frameworks */ = {isa = PBXBuildFile; fileRef = 1CB579D1245DFA81000B2DA5 /* libxdmlib.a */; };
+		1CB57D9F2464BF2A000B2DA5 /* HttpConnectionPerformer.swift in Sources */ = {isa = PBXBuildFile; fileRef = 1CB57D962464BF2A000B2DA5 /* HttpConnectionPerformer.swift */; };
+		1CB57DA02464BF2A000B2DA5 /* NetworkService.swift in Sources */ = {isa = PBXBuildFile; fileRef = 1CB57D972464BF2A000B2DA5 /* NetworkService.swift */; };
+		1CB57DA12464BF2A000B2DA5 /* HttpMethod.swift in Sources */ = {isa = PBXBuildFile; fileRef = 1CB57D982464BF2A000B2DA5 /* HttpMethod.swift */; };
+		1CB57DA22464BF2A000B2DA5 /* NetworkServiceOverrider.swift in Sources */ = {isa = PBXBuildFile; fileRef = 1CB57D992464BF2A000B2DA5 /* NetworkServiceOverrider.swift */; };
+		1CB57DA32464BF2A000B2DA5 /* ACPNetworkService.swift in Sources */ = {isa = PBXBuildFile; fileRef = 1CB57D9A2464BF2A000B2DA5 /* ACPNetworkService.swift */; };
+		1CB57DA42464BF2A000B2DA5 /* HttpConnection.swift in Sources */ = {isa = PBXBuildFile; fileRef = 1CB57D9B2464BF2A000B2DA5 /* HttpConnection.swift */; };
+		1CB57DA52464BF2A000B2DA5 /* NetworkRequest.swift in Sources */ = {isa = PBXBuildFile; fileRef = 1CB57D9C2464BF2A000B2DA5 /* NetworkRequest.swift */; };
+		1CB57DA62464BF2A000B2DA5 /* KeyValueStore.swift in Sources */ = {isa = PBXBuildFile; fileRef = 1CB57D9D2464BF2A000B2DA5 /* KeyValueStore.swift */; };
+		1CB57DA72464BF2A000B2DA5 /* NamedUserDefaultsStore.swift in Sources */ = {isa = PBXBuildFile; fileRef = 1CB57D9E2464BF2A000B2DA5 /* NamedUserDefaultsStore.swift */; };
+		1CB57DAA2464BF66000B2DA5 /* OperationQueue.swift in Sources */ = {isa = PBXBuildFile; fileRef = 1CB57DA82464BF65000B2DA5 /* OperationQueue.swift */; };
+		1CB57DAB2464BF66000B2DA5 /* AnyCodable.swift in Sources */ = {isa = PBXBuildFile; fileRef = 1CB57DA92464BF66000B2DA5 /* AnyCodable.swift */; };
+		1CB57DB22464C31F000B2DA5 /* MockKeyValueStore.swift in Sources */ = {isa = PBXBuildFile; fileRef = 1CB57DAD2464C31F000B2DA5 /* MockKeyValueStore.swift */; };
+		1CB57DB32464C31F000B2DA5 /* MockURLSession.swift in Sources */ = {isa = PBXBuildFile; fileRef = 1CB57DAE2464C31F000B2DA5 /* MockURLSession.swift */; };
+		1CB57DB42464C31F000B2DA5 /* TestUtils.swift in Sources */ = {isa = PBXBuildFile; fileRef = 1CB57DAF2464C31F000B2DA5 /* TestUtils.swift */; };
+		1CB57DB52464C31F000B2DA5 /* MockPerformerOverrider.swift in Sources */ = {isa = PBXBuildFile; fileRef = 1CB57DB02464C31F000B2DA5 /* MockPerformerOverrider.swift */; };
+		1CB57DB62464C31F000B2DA5 /* MockTask.swift in Sources */ = {isa = PBXBuildFile; fileRef = 1CB57DB12464C31F000B2DA5 /* MockTask.swift */; };
+		1CB57DB82464C3D4000B2DA5 /* NetworkServiceTests.swift in Sources */ = {isa = PBXBuildFile; fileRef = 1CB57DB72464C3D4000B2DA5 /* NetworkServiceTests.swift */; };
+		1CB57DDC2464C5A6000B2DA5 /* IdentityMap.swift in Sources */ = {isa = PBXBuildFile; fileRef = 1CB57DB92464C5A4000B2DA5 /* IdentityMap.swift */; };
+		1CB57DDD2464C5A6000B2DA5 /* ProductListAdds.swift in Sources */ = {isa = PBXBuildFile; fileRef = 1CB57DBA2464C5A4000B2DA5 /* ProductListAdds.swift */; };
+		1CB57DDE2464C5A6000B2DA5 /* Environment.swift in Sources */ = {isa = PBXBuildFile; fileRef = 1CB57DBB2464C5A4000B2DA5 /* Environment.swift */; };
+		1CB57DDF2464C5A6000B2DA5 /* ProductListItemsItem.swift in Sources */ = {isa = PBXBuildFile; fileRef = 1CB57DBC2464C5A4000B2DA5 /* ProductListItemsItem.swift */; };
+		1CB57DE02464C5A6000B2DA5 /* MobileSDKPlatformEventSchema.swift in Sources */ = {isa = PBXBuildFile; fileRef = 1CB57DBD2464C5A4000B2DA5 /* MobileSDKPlatformEventSchema.swift */; };
+		1CB57DE12464C5A6000B2DA5 /* ProductListReopens.swift in Sources */ = {isa = PBXBuildFile; fileRef = 1CB57DBE2464C5A4000B2DA5 /* ProductListReopens.swift */; };
+		1CB57DE22464C5A6000B2DA5 /* Geo.swift in Sources */ = {isa = PBXBuildFile; fileRef = 1CB57DBF2464C5A4000B2DA5 /* Geo.swift */; };
+		1CB57DE32464C5A6000B2DA5 /* ConnectionType.swift in Sources */ = {isa = PBXBuildFile; fileRef = 1CB57DC02464C5A4000B2DA5 /* ConnectionType.swift */; };
+		1CB57DE42464C5A6000B2DA5 /* Checkouts.swift in Sources */ = {isa = PBXBuildFile; fileRef = 1CB57DC12464C5A4000B2DA5 /* Checkouts.swift */; };
+		1CB57DE52464C5A6000B2DA5 /* ProductListRemovals.swift in Sources */ = {isa = PBXBuildFile; fileRef = 1CB57DC22464C5A4000B2DA5 /* ProductListRemovals.swift */; };
+		1CB57DE62464C5A6000B2DA5 /* Upgrades.swift in Sources */ = {isa = PBXBuildFile; fileRef = 1CB57DC32464C5A4000B2DA5 /* Upgrades.swift */; };
+		1CB57DE72464C5A6000B2DA5 /* PlaceContext.swift in Sources */ = {isa = PBXBuildFile; fileRef = 1CB57DC42464C5A4000B2DA5 /* PlaceContext.swift */; };
+		1CB57DE82464C5A6000B2DA5 /* ScreenOrientation.swift in Sources */ = {isa = PBXBuildFile; fileRef = 1CB57DC52464C5A4000B2DA5 /* ScreenOrientation.swift */; };
+		1CB57DE92464C5A6000B2DA5 /* ProductListViews.swift in Sources */ = {isa = PBXBuildFile; fileRef = 1CB57DC62464C5A4000B2DA5 /* ProductListViews.swift */; };
+		1CB57DEA2464C5A6000B2DA5 /* Device.swift in Sources */ = {isa = PBXBuildFile; fileRef = 1CB57DC72464C5A4000B2DA5 /* Device.swift */; };
+		1CB57DEB2464C5A6000B2DA5 /* CartAbandons.swift in Sources */ = {isa = PBXBuildFile; fileRef = 1CB57DC82464C5A4000B2DA5 /* CartAbandons.swift */; };
+		1CB57DEC2464C5A6000B2DA5 /* InStorePurchase.swift in Sources */ = {isa = PBXBuildFile; fileRef = 1CB57DC92464C5A4000B2DA5 /* InStorePurchase.swift */; };
+		1CB57DED2464C5A6000B2DA5 /* Application.swift in Sources */ = {isa = PBXBuildFile; fileRef = 1CB57DCA2464C5A4000B2DA5 /* Application.swift */; };
+		1CB57DEE2464C5A6000B2DA5 /* AuthenticatedState.swift in Sources */ = {isa = PBXBuildFile; fileRef = 1CB57DCB2464C5A5000B2DA5 /* AuthenticatedState.swift */; };
+		1CB57DEF2464C5A6000B2DA5 /* FirstLaunches.swift in Sources */ = {isa = PBXBuildFile; fileRef = 1CB57DCC2464C5A5000B2DA5 /* FirstLaunches.swift */; };
+		1CB57DF02464C5A6000B2DA5 /* Crashes.swift in Sources */ = {isa = PBXBuildFile; fileRef = 1CB57DCD2464C5A5000B2DA5 /* Crashes.swift */; };
+		1CB57DF12464C5A6000B2DA5 /* BrowserDetails.swift in Sources */ = {isa = PBXBuildFile; fileRef = 1CB57DCE2464C5A5000B2DA5 /* BrowserDetails.swift */; };
+		1CB57DF22464C5A6000B2DA5 /* FeatureUsages.swift in Sources */ = {isa = PBXBuildFile; fileRef = 1CB57DCF2464C5A5000B2DA5 /* FeatureUsages.swift */; };
+		1CB57DF32464C5A6000B2DA5 /* ApplicationCloses.swift in Sources */ = {isa = PBXBuildFile; fileRef = 1CB57DD02464C5A5000B2DA5 /* ApplicationCloses.swift */; };
+		1CB57DF42464C5A6000B2DA5 /* Installs.swift in Sources */ = {isa = PBXBuildFile; fileRef = 1CB57DD12464C5A5000B2DA5 /* Installs.swift */; };
+		1CB57DF52464C5A6000B2DA5 /* Launches.swift in Sources */ = {isa = PBXBuildFile; fileRef = 1CB57DD22464C5A5000B2DA5 /* Launches.swift */; };
+		1CB57DF62464C5A6000B2DA5 /* PaymentsItem.swift in Sources */ = {isa = PBXBuildFile; fileRef = 1CB57DD32464C5A5000B2DA5 /* PaymentsItem.swift */; };
+		1CB57DF72464C5A6000B2DA5 /* ProductViews.swift in Sources */ = {isa = PBXBuildFile; fileRef = 1CB57DD42464C5A5000B2DA5 /* ProductViews.swift */; };
+		1CB57DF82464C5A6000B2DA5 /* SaveForLaters.swift in Sources */ = {isa = PBXBuildFile; fileRef = 1CB57DD52464C5A5000B2DA5 /* SaveForLaters.swift */; };
+		1CB57DF92464C5A6000B2DA5 /* Commerce.swift in Sources */ = {isa = PBXBuildFile; fileRef = 1CB57DD62464C5A5000B2DA5 /* Commerce.swift */; };
+		1CB57DFA2464C5A6000B2DA5 /* ProductListOpens.swift in Sources */ = {isa = PBXBuildFile; fileRef = 1CB57DD72464C5A5000B2DA5 /* ProductListOpens.swift */; };
+		1CB57DFB2464C5A6000B2DA5 /* Type.swift in Sources */ = {isa = PBXBuildFile; fileRef = 1CB57DD82464C5A5000B2DA5 /* Type.swift */; };
+		1CB57DFC2464C5A6000B2DA5 /* Purchases.swift in Sources */ = {isa = PBXBuildFile; fileRef = 1CB57DD92464C5A6000B2DA5 /* Purchases.swift */; };
+		1CB57DFD2464C5A6000B2DA5 /* Items.swift in Sources */ = {isa = PBXBuildFile; fileRef = 1CB57DDA2464C5A6000B2DA5 /* Items.swift */; };
+		1CB57DFE2464C5A6000B2DA5 /* Order.swift in Sources */ = {isa = PBXBuildFile; fileRef = 1CB57DDB2464C5A6000B2DA5 /* Order.swift */; };
+		1CB57E012464C818000B2DA5 /* product_list_colors.json in Resources */ = {isa = PBXBuildFile; fileRef = 1CA50AC1244B292E00683A8E /* product_list_colors.json */; };
+		1CB57E022464C818000B2DA5 /* ProductData.swift in Sources */ = {isa = PBXBuildFile; fileRef = 1CA50AB5244B254B00683A8E /* ProductData.swift */; };
+		1CB57E032464C818000B2DA5 /* ProductDataLoader.swift in Sources */ = {isa = PBXBuildFile; fileRef = 1CA50AB6244B254B00683A8E /* ProductDataLoader.swift */; };
+		1CB57E042464C818000B2DA5 /* AppDelegate.swift in Sources */ = {isa = PBXBuildFile; fileRef = D4D5B5982433F9C300CAB6E4 /* AppDelegate.swift */; };
+		1CB57E052464C818000B2DA5 /* HomeViewController.swift in Sources */ = {isa = PBXBuildFile; fileRef = D4D5B59C2433F9C300CAB6E4 /* HomeViewController.swift */; };
+		1CB57E062464C818000B2DA5 /* ProductViewController.swift in Sources */ = {isa = PBXBuildFile; fileRef = 1CA50AC4244B3E9C00683A8E /* ProductViewController.swift */; };
+		1CB57E072464C818000B2DA5 /* CartViewController.swift in Sources */ = {isa = PBXBuildFile; fileRef = 1CA50BB6244E00CF00683A8E /* CartViewController.swift */; };
+		1CB57E082464C818000B2DA5 /* ShoppingItemCell.swift in Sources */ = {isa = PBXBuildFile; fileRef = 1CCD27C12455FC3500E912B2 /* ShoppingItemCell.swift */; };
+		1CB57E092464C818000B2DA5 /* GriffonViewController.swift in Sources */ = {isa = PBXBuildFile; fileRef = 1CA50BB9244E07DB00683A8E /* GriffonViewController.swift */; };
 		1CCD27C62458CB2300E912B2 /* ExperiencePlatformEvent.swift in Sources */ = {isa = PBXBuildFile; fileRef = 1CCD27C52458CB2300E912B2 /* ExperiencePlatformEvent.swift */; };
 		1CCD27D424592B2800E912B2 /* XDMProtocols.swift in Sources */ = {isa = PBXBuildFile; fileRef = 1CCD27CF24592B2800E912B2 /* XDMProtocols.swift */; };
 		1CCD27D82459EEB900E912B2 /* XDMFormattersTests.swift in Sources */ = {isa = PBXBuildFile; fileRef = 1CCD27C72458CB8000E912B2 /* XDMFormattersTests.swift */; };
 		1CCD27DC245A240F00E912B2 /* ExperiencePlatformEventTests.swift in Sources */ = {isa = PBXBuildFile; fileRef = 1CCD27C82458CB8000E912B2 /* ExperiencePlatformEventTests.swift */; };
 		1CCD27DE245A254D00E912B2 /* XDMFormatters.swift in Sources */ = {isa = PBXBuildFile; fileRef = 1CCD27CE24592B2800E912B2 /* XDMFormatters.swift */; };
-		2141891A2436663A00907D0A /* ACPNetworkService.swift in Sources */ = {isa = PBXBuildFile; fileRef = 214189182436663A00907D0A /* ACPNetworkService.swift */; };
-		490599ACF7DE3C0A0092BECC /* Pods_unitTests.framework in Frameworks */ = {isa = PBXBuildFile; fileRef = 7ED71717352BC28F3B63AF1C /* Pods_unitTests.framework */; };
-		6ABE2134790901CF0445BACE /* Pods_functionalTests.framework in Frameworks */ = {isa = PBXBuildFile; fileRef = B803FF967131F9FA944775CD /* Pods_functionalTests.framework */; };
-		73899DE74DC413D4346293B0 /* Pods_AEPDemoAppSwiftUI.framework in Frameworks */ = {isa = PBXBuildFile; fileRef = 00E26DCA0284CBFDA951A1E0 /* Pods_AEPDemoAppSwiftUI.framework */; };
-		97ED2776F18792FA4263423E /* Pods_ACPExperiencePlatform.framework in Frameworks */ = {isa = PBXBuildFile; fileRef = 27B6956263FCE1C13E3298E6 /* Pods_ACPExperiencePlatform.framework */; };
+		1FC65CB01E1327D6C40157CD /* Pods_AEPCommerceDemoApp.framework in Frameworks */ = {isa = PBXBuildFile; fileRef = 4E15A83EE321743939E9D63E /* Pods_AEPCommerceDemoApp.framework */; };
+		3864AAF00862A599D66EDFC4 /* Pods_AEPDemoAppSwiftUI.framework in Frameworks */ = {isa = PBXBuildFile; fileRef = C264AF535F66BA2B14C47E4B /* Pods_AEPDemoAppSwiftUI.framework */; };
+		7413AD16F2C5D4ED713FAD73 /* Pods_functionalTests.framework in Frameworks */ = {isa = PBXBuildFile; fileRef = EC8927E3E26A621B7665AFC0 /* Pods_functionalTests.framework */; };
 		BF947F64243565CC0057A6CC /* ExperiencePlatformInternal.swift in Sources */ = {isa = PBXBuildFile; fileRef = BF947F62243565CC0057A6CC /* ExperiencePlatformInternal.swift */; };
 		BF947F65243565CC0057A6CC /* ExperiencePlatformConstants.swift in Sources */ = {isa = PBXBuildFile; fileRef = BF947F63243565CC0057A6CC /* ExperiencePlatformConstants.swift */; };
 		BF947F6824366A210057A6CC /* ExperiencePlatformExtensionRequestListener.swift in Sources */ = {isa = PBXBuildFile; fileRef = BF947F6724366A210057A6CC /* ExperiencePlatformExtensionRequestListener.swift */; };
@@ -133,29 +99,15 @@
 		BF947F84243F0D8A0057A6CC /* RequestContextData.swift in Sources */ = {isa = PBXBuildFile; fileRef = BF947F83243F0D8A0057A6CC /* RequestContextData.swift */; };
 		BF947F86243F24570057A6CC /* StoreResponsePayload.swift in Sources */ = {isa = PBXBuildFile; fileRef = BF947F85243F24570057A6CC /* StoreResponsePayload.swift */; };
 		BF947F88243F2EF70057A6CC /* StoreResponsePayloadTests.swift in Sources */ = {isa = PBXBuildFile; fileRef = BF947F87243F2EF70057A6CC /* StoreResponsePayloadTests.swift */; };
-		BF947F8B243F9CCE0057A6CC /* AnyCodable.swift in Sources */ = {isa = PBXBuildFile; fileRef = BF947F8A243F9CCE0057A6CC /* AnyCodable.swift */; };
-		BF947F8D244029040057A6CC /* OperationQueue.swift in Sources */ = {isa = PBXBuildFile; fileRef = BF947F8C244029040057A6CC /* OperationQueue.swift */; };
 		BF947F8F2440F0940057A6CC /* StateMetadata.swift in Sources */ = {isa = PBXBuildFile; fileRef = BF947F8E2440F0940057A6CC /* StateMetadata.swift */; };
 		BF947F912440F6660057A6CC /* StateMetadataTests.swift in Sources */ = {isa = PBXBuildFile; fileRef = BF947F902440F6660057A6CC /* StateMetadataTests.swift */; };
 		BF947F93244126D70057A6CC /* StoreResponsePayloadManager.swift in Sources */ = {isa = PBXBuildFile; fileRef = BF947F92244126D70057A6CC /* StoreResponsePayloadManager.swift */; };
-		BF947F9724414F890057A6CC /* NamedUserDefaultsStore.swift in Sources */ = {isa = PBXBuildFile; fileRef = BF947F9624414F890057A6CC /* NamedUserDefaultsStore.swift */; };
-		BF947F99244150530057A6CC /* KeyValueStore.swift in Sources */ = {isa = PBXBuildFile; fileRef = BF947F98244150530057A6CC /* KeyValueStore.swift */; };
-		BF947F9D244181FF0057A6CC /* MockKeyValueStore.swift in Sources */ = {isa = PBXBuildFile; fileRef = BF947F9C244181FF0057A6CC /* MockKeyValueStore.swift */; };
 		BF947F9E244182B30057A6CC /* StoreResponsePayloadManagerTests.swift in Sources */ = {isa = PBXBuildFile; fileRef = BF947F9424414E3E0057A6CC /* StoreResponsePayloadManagerTests.swift */; };
 		BF947FA0244569190057A6CC /* EdgeRequestTests.swift in Sources */ = {isa = PBXBuildFile; fileRef = BF947F9F244569190057A6CC /* EdgeRequestTests.swift */; };
-		BF947FA2244587520057A6CC /* TestUtils.swift in Sources */ = {isa = PBXBuildFile; fileRef = BF947FA1244587520057A6CC /* TestUtils.swift */; };
 		BF947FA4244613FB0057A6CC /* RequestMetadataTests.swift in Sources */ = {isa = PBXBuildFile; fileRef = BF947FA3244613FB0057A6CC /* RequestMetadataTests.swift */; };
 		BF947FA6244619E80057A6CC /* RequestContextDataTests.swift in Sources */ = {isa = PBXBuildFile; fileRef = BF947FA5244619E80057A6CC /* RequestContextDataTests.swift */; };
-		D42B86BE2449007500A4E13B /* HttpMethod.swift in Sources */ = {isa = PBXBuildFile; fileRef = D42B86BD2449007500A4E13B /* HttpMethod.swift */; };
-		D42B86C0244900A100A4E13B /* HttpConnection.swift in Sources */ = {isa = PBXBuildFile; fileRef = D42B86BF244900A100A4E13B /* HttpConnection.swift */; };
-		D42B86C2244900C700A4E13B /* NetworkRequest.swift in Sources */ = {isa = PBXBuildFile; fileRef = D42B86C1244900C700A4E13B /* NetworkRequest.swift */; };
-		D42B86C4244900ED00A4E13B /* HttpConnectionPerformer.swift in Sources */ = {isa = PBXBuildFile; fileRef = D42B86C3244900ED00A4E13B /* HttpConnectionPerformer.swift */; };
-		D42B86C62449013200A4E13B /* NetworkService.swift in Sources */ = {isa = PBXBuildFile; fileRef = D42B86C52449013200A4E13B /* NetworkService.swift */; };
-		D42B86C82449016300A4E13B /* NetworkServiceOverrider.swift in Sources */ = {isa = PBXBuildFile; fileRef = D42B86C72449016300A4E13B /* NetworkServiceOverrider.swift */; };
 		D4D5B4EB242EBB1600CAB6E4 /* ACPExperiencePlatform.swift in Sources */ = {isa = PBXBuildFile; fileRef = D4D5B4EA242EBB1600CAB6E4 /* ACPExperiencePlatform.swift */; };
->>>>>>> 4fbeefe7
 		D4D5B5262432599B00CAB6E4 /* libACPExperiencePlatform.a in Frameworks */ = {isa = PBXBuildFile; fileRef = D4D5B4E7242EBB1600CAB6E4 /* libACPExperiencePlatform.a */; platformFilter = ios; };
-		D4D5B52C243259B700CAB6E4 /* ExampleTest.swift in Sources */ = {isa = PBXBuildFile; fileRef = D4D5B51B2432594000CAB6E4 /* ExampleTest.swift */; platformFilter = ios; };
 		D4D5B53624325AB700CAB6E4 /* ExampleFunctionalTest.swift in Sources */ = {isa = PBXBuildFile; fileRef = D4D5B53524325AB700CAB6E4 /* ExampleFunctionalTest.swift */; platformFilter = ios; };
 		D4D5B53824325AB700CAB6E4 /* libACPExperiencePlatform.a in Frameworks */ = {isa = PBXBuildFile; fileRef = D4D5B4E7242EBB1600CAB6E4 /* libACPExperiencePlatform.a */; platformFilter = ios; };
 		D4D5B57D2432977F00CAB6E4 /* AppDelegate.swift in Sources */ = {isa = PBXBuildFile; fileRef = D4D5B57C2432977F00CAB6E4 /* AppDelegate.swift */; };
@@ -165,25 +117,15 @@
 		D4D5B5862432977F00CAB6E4 /* Preview Assets.xcassets in Resources */ = {isa = PBXBuildFile; fileRef = D4D5B5852432977F00CAB6E4 /* Preview Assets.xcassets */; };
 		D4D5B5892432977F00CAB6E4 /* LaunchScreen.storyboard in Resources */ = {isa = PBXBuildFile; fileRef = D4D5B5872432977F00CAB6E4 /* LaunchScreen.storyboard */; };
 		D4D5B58F2432979C00CAB6E4 /* libACPExperiencePlatform.a in Frameworks */ = {isa = PBXBuildFile; fileRef = D4D5B4E7242EBB1600CAB6E4 /* libACPExperiencePlatform.a */; };
-		D4D5B5992433F9C300CAB6E4 /* AppDelegate.swift in Sources */ = {isa = PBXBuildFile; fileRef = D4D5B5982433F9C300CAB6E4 /* AppDelegate.swift */; };
-<<<<<<< HEAD
-		D4D5B59B2433F9C300CAB6E4 /* SceneDelegate.swift in Sources */ = {isa = PBXBuildFile; fileRef = D4D5B59A2433F9C300CAB6E4 /* SceneDelegate.swift */; };
-		D4D5B59D2433F9C300CAB6E4 /* HomeViewController.swift in Sources */ = {isa = PBXBuildFile; fileRef = D4D5B59C2433F9C300CAB6E4 /* HomeViewController.swift */; };
 		D4D5B5A02433F9C300CAB6E4 /* Main.storyboard in Resources */ = {isa = PBXBuildFile; fileRef = D4D5B59E2433F9C300CAB6E4 /* Main.storyboard */; };
 		D4D5B5A22433F9C400CAB6E4 /* Assets.xcassets in Resources */ = {isa = PBXBuildFile; fileRef = D4D5B5A12433F9C400CAB6E4 /* Assets.xcassets */; };
 		D4D5B5A52433F9C400CAB6E4 /* LaunchScreen.storyboard in Resources */ = {isa = PBXBuildFile; fileRef = D4D5B5A32433F9C400CAB6E4 /* LaunchScreen.storyboard */; };
-		D4D5B5AA2433FA1000CAB6E4 /* libACPExperiencePlatform.a in Frameworks */ = {isa = PBXBuildFile; fileRef = D4D5B4E7242EBB1600CAB6E4 /* libACPExperiencePlatform.a */; };
+		D4F74FE5244633B000379258 /* (null) in Sources */ = {isa = PBXBuildFile; };
+		D4F74FE72447A8B800379258 /* (null) in Sources */ = {isa = PBXBuildFile; };
+		D4F74FE92447A92800379258 /* (null) in Sources */ = {isa = PBXBuildFile; };
+		D4F74FEB2447A94900379258 /* (null) in Sources */ = {isa = PBXBuildFile; };
 		E40D415E0CD3F23F749F6E78 /* Pods_unitTests.framework in Frameworks */ = {isa = PBXBuildFile; fileRef = DE76AF93ADE73D6A0ED31275 /* Pods_unitTests.framework */; };
-=======
-		D4D5B59D2433F9C300CAB6E4 /* ViewController.swift in Sources */ = {isa = PBXBuildFile; fileRef = D4D5B59C2433F9C300CAB6E4 /* ViewController.swift */; };
-		D4D5B5A02433F9C300CAB6E4 /* Main.storyboard in Resources */ = {isa = PBXBuildFile; fileRef = D4D5B59E2433F9C300CAB6E4 /* Main.storyboard */; };
-		D4D5B5A22433F9C400CAB6E4 /* Assets.xcassets in Resources */ = {isa = PBXBuildFile; fileRef = D4D5B5A12433F9C400CAB6E4 /* Assets.xcassets */; };
-		D4D5B5A52433F9C400CAB6E4 /* LaunchScreen.storyboard in Resources */ = {isa = PBXBuildFile; fileRef = D4D5B5A32433F9C400CAB6E4 /* LaunchScreen.storyboard */; };
-		D4F74FE5244633B000379258 /* NetworkServiceTests.swift in Sources */ = {isa = PBXBuildFile; fileRef = D4F74FE4244633B000379258 /* NetworkServiceTests.swift */; };
-		D4F74FE72447A8B800379258 /* MockPerformerOverrider.swift in Sources */ = {isa = PBXBuildFile; fileRef = D4F74FE62447A8B800379258 /* MockPerformerOverrider.swift */; };
-		D4F74FE92447A92800379258 /* MockURLSession.swift in Sources */ = {isa = PBXBuildFile; fileRef = D4F74FE82447A92800379258 /* MockURLSession.swift */; };
-		D4F74FEB2447A94900379258 /* MockTask.swift in Sources */ = {isa = PBXBuildFile; fileRef = D4F74FEA2447A94900379258 /* MockTask.swift */; };
->>>>>>> 4fbeefe7
+		F1F8B82F642041C982A66094 /* Pods_ACPExperiencePlatform.framework in Frameworks */ = {isa = PBXBuildFile; fileRef = CB2BA45A834269407FC05123 /* Pods_ACPExperiencePlatform.framework */; };
 /* End PBXBuildFile section */
 
 /* Begin PBXContainerItemProxy section */
@@ -246,29 +188,6 @@
 /* End PBXCopyFilesBuildPhase section */
 
 /* Begin PBXFileReference section */
-<<<<<<< HEAD
-		15E19B6CBD7F554A298156F6 /* Pods-functionalTests.release.xcconfig */ = {isa = PBXFileReference; includeInIndex = 1; lastKnownFileType = text.xcconfig; name = "Pods-functionalTests.release.xcconfig"; path = "Target Support Files/Pods-functionalTests/Pods-functionalTests.release.xcconfig"; sourceTree = "<group>"; };
-		1C61A1492445549B007EC692 /* ExperiencePlatformEvent.swift */ = {isa = PBXFileReference; fileEncoding = 4; lastKnownFileType = sourcecode.swift; path = ExperiencePlatformEvent.swift; sourceTree = "<group>"; };
-		1C61A1562446275C007EC692 /* ExperiencePlatformConstants.swift */ = {isa = PBXFileReference; fileEncoding = 4; lastKnownFileType = sourcecode.swift; path = ExperiencePlatformConstants.swift; sourceTree = "<group>"; };
-		1C61A1582446278C007EC692 /* ExperiencePlatformInternal.swift */ = {isa = PBXFileReference; fileEncoding = 4; lastKnownFileType = sourcecode.swift; path = ExperiencePlatformInternal.swift; sourceTree = "<group>"; };
-		1C61A15A24462857007EC692 /* ExperiencePlatformExtensionRequestListener.swift */ = {isa = PBXFileReference; fileEncoding = 4; lastKnownFileType = sourcecode.swift; path = ExperiencePlatformExtensionRequestListener.swift; sourceTree = "<group>"; };
-		1C61A15B24462857007EC692 /* ExperiencePlatformExtensionResponseListener.swift */ = {isa = PBXFileReference; fileEncoding = 4; lastKnownFileType = sourcecode.swift; path = ExperiencePlatformExtensionResponseListener.swift; sourceTree = "<group>"; };
-		1C61A15E2446489D007EC692 /* IdentityMap.swift */ = {isa = PBXFileReference; fileEncoding = 4; lastKnownFileType = sourcecode.swift; path = IdentityMap.swift; sourceTree = "<group>"; };
-		1C61A15F2446489D007EC692 /* RequestMetadata.swift */ = {isa = PBXFileReference; fileEncoding = 4; lastKnownFileType = sourcecode.swift; path = RequestMetadata.swift; sourceTree = "<group>"; };
-		1C61A1602446489D007EC692 /* RequestBuilder.swift */ = {isa = PBXFileReference; fileEncoding = 4; lastKnownFileType = sourcecode.swift; path = RequestBuilder.swift; sourceTree = "<group>"; };
-		1C61A1612446489D007EC692 /* RequestContext.swift */ = {isa = PBXFileReference; fileEncoding = 4; lastKnownFileType = sourcecode.swift; path = RequestContext.swift; sourceTree = "<group>"; };
-		1C61A1622446489D007EC692 /* StateMetadata.swift */ = {isa = PBXFileReference; fileEncoding = 4; lastKnownFileType = sourcecode.swift; path = StateMetadata.swift; sourceTree = "<group>"; };
-		1C61A1632446489D007EC692 /* StoreResponsePayload.swift */ = {isa = PBXFileReference; fileEncoding = 4; lastKnownFileType = sourcecode.swift; path = StoreResponsePayload.swift; sourceTree = "<group>"; };
-		1C61A1642446489D007EC692 /* EventsBatch.swift */ = {isa = PBXFileReference; fileEncoding = 4; lastKnownFileType = sourcecode.swift; path = EventsBatch.swift; sourceTree = "<group>"; };
-		1C61A1652446489D007EC692 /* EdgeRequest.swift */ = {isa = PBXFileReference; fileEncoding = 4; lastKnownFileType = sourcecode.swift; path = EdgeRequest.swift; sourceTree = "<group>"; };
-		1C61A16F244648FB007EC692 /* OperationQueue.swift */ = {isa = PBXFileReference; fileEncoding = 4; lastKnownFileType = sourcecode.swift; path = OperationQueue.swift; sourceTree = "<group>"; };
-		1C61A170244648FB007EC692 /* AnyCodable.swift */ = {isa = PBXFileReference; fileEncoding = 4; lastKnownFileType = sourcecode.swift; path = AnyCodable.swift; sourceTree = "<group>"; };
-		1C61A17424464917007EC692 /* KeyValueStore.swift */ = {isa = PBXFileReference; fileEncoding = 4; lastKnownFileType = sourcecode.swift; path = KeyValueStore.swift; sourceTree = "<group>"; };
-		1C61A17524464917007EC692 /* NamedUserDefaultsStore.swift */ = {isa = PBXFileReference; fileEncoding = 4; lastKnownFileType = sourcecode.swift; path = NamedUserDefaultsStore.swift; sourceTree = "<group>"; };
-		1C61A17824464974007EC692 /* KonductorConfig.swift */ = {isa = PBXFileReference; fileEncoding = 4; lastKnownFileType = sourcecode.swift; path = KonductorConfig.swift; sourceTree = "<group>"; };
-		1C61A17A2446499C007EC692 /* StoreResponsePayloadManager.swift */ = {isa = PBXFileReference; fileEncoding = 4; lastKnownFileType = sourcecode.swift; path = StoreResponsePayloadManager.swift; sourceTree = "<group>"; };
-		1C84325A244A19B10013F9CE /* XDMProtocols.swift */ = {isa = PBXFileReference; lastKnownFileType = sourcecode.swift; path = XDMProtocols.swift; sourceTree = "<group>"; };
-		1C84325E244A19EF0013F9CE /* XDMFormatters.swift */ = {isa = PBXFileReference; lastKnownFileType = sourcecode.swift; path = XDMFormatters.swift; sourceTree = "<group>"; };
 		1CA50AB5244B254B00683A8E /* ProductData.swift */ = {isa = PBXFileReference; fileEncoding = 4; lastKnownFileType = sourcecode.swift; path = ProductData.swift; sourceTree = "<group>"; };
 		1CA50AB6244B254B00683A8E /* ProductDataLoader.swift */ = {isa = PBXFileReference; fileEncoding = 4; lastKnownFileType = sourcecode.swift; path = ProductDataLoader.swift; sourceTree = "<group>"; };
 		1CA50AC1244B292E00683A8E /* product_list_colors.json */ = {isa = PBXFileReference; fileEncoding = 4; lastKnownFileType = text.json; name = product_list_colors.json; path = Assets/product_list_colors.json; sourceTree = "<group>"; };
@@ -278,75 +197,72 @@
 		1CA50BB3244D36C500683A8E /* CartItem.swift */ = {isa = PBXFileReference; lastKnownFileType = sourcecode.swift; path = CartItem.swift; sourceTree = "<group>"; };
 		1CA50BB6244E00CF00683A8E /* CartViewController.swift */ = {isa = PBXFileReference; lastKnownFileType = sourcecode.swift; path = CartViewController.swift; sourceTree = "<group>"; };
 		1CA50BB9244E07DB00683A8E /* GriffonViewController.swift */ = {isa = PBXFileReference; lastKnownFileType = sourcecode.swift; path = GriffonViewController.swift; sourceTree = "<group>"; };
-		1CCD27C12455FC3500E912B2 /* ShoppingItemCell.swift */ = {isa = PBXFileReference; lastKnownFileType = sourcecode.swift; path = ShoppingItemCell.swift; sourceTree = "<group>"; };
-		347DF141FA5655015F50E932 /* Pods-unitTests.release.xcconfig */ = {isa = PBXFileReference; includeInIndex = 1; lastKnownFileType = text.xcconfig; name = "Pods-unitTests.release.xcconfig"; path = "Target Support Files/Pods-unitTests/Pods-unitTests.release.xcconfig"; sourceTree = "<group>"; };
-		4D26EF3DA5C26AE13A39116B /* Pods-AEPCommerceDemoApp.release.xcconfig */ = {isa = PBXFileReference; includeInIndex = 1; lastKnownFileType = text.xcconfig; name = "Pods-AEPCommerceDemoApp.release.xcconfig"; path = "Target Support Files/Pods-AEPCommerceDemoApp/Pods-AEPCommerceDemoApp.release.xcconfig"; sourceTree = "<group>"; };
-		4F773F3302DBF2815ED0EA7A /* Pods-unitTests.debug.xcconfig */ = {isa = PBXFileReference; includeInIndex = 1; lastKnownFileType = text.xcconfig; name = "Pods-unitTests.debug.xcconfig"; path = "Target Support Files/Pods-unitTests/Pods-unitTests.debug.xcconfig"; sourceTree = "<group>"; };
-		823119B68364F1FF445EB197 /* Pods-AEPDemoAppSwiftUI.release.xcconfig */ = {isa = PBXFileReference; includeInIndex = 1; lastKnownFileType = text.xcconfig; name = "Pods-AEPDemoAppSwiftUI.release.xcconfig"; path = "Target Support Files/Pods-AEPDemoAppSwiftUI/Pods-AEPDemoAppSwiftUI.release.xcconfig"; sourceTree = "<group>"; };
-		83196435BA71A616F1B9EE0C /* Pods-AEPDemoAppSwiftUI.debug.xcconfig */ = {isa = PBXFileReference; includeInIndex = 1; lastKnownFileType = text.xcconfig; name = "Pods-AEPDemoAppSwiftUI.debug.xcconfig"; path = "Target Support Files/Pods-AEPDemoAppSwiftUI/Pods-AEPDemoAppSwiftUI.debug.xcconfig"; sourceTree = "<group>"; };
-		86A2B8F00D380A56B98C5B2C /* Pods_AEPDemoAppSwiftUI.framework */ = {isa = PBXFileReference; explicitFileType = wrapper.framework; includeInIndex = 0; path = Pods_AEPDemoAppSwiftUI.framework; sourceTree = BUILT_PRODUCTS_DIR; };
-		8AA521D8593FDD04EE662B1A /* Pods_ACPExperiencePlatform.framework */ = {isa = PBXFileReference; explicitFileType = wrapper.framework; includeInIndex = 0; path = Pods_ACPExperiencePlatform.framework; sourceTree = BUILT_PRODUCTS_DIR; };
-		A7A8933DE27A288E8CCC4C61 /* Pods_AEPCommerceDemoApp.framework */ = {isa = PBXFileReference; explicitFileType = wrapper.framework; includeInIndex = 0; path = Pods_AEPCommerceDemoApp.framework; sourceTree = BUILT_PRODUCTS_DIR; };
-		AB25FE2EDB4499D7EC12B963 /* Pods-ACPExperiencePlatform.debug.xcconfig */ = {isa = PBXFileReference; includeInIndex = 1; lastKnownFileType = text.xcconfig; name = "Pods-ACPExperiencePlatform.debug.xcconfig"; path = "Target Support Files/Pods-ACPExperiencePlatform/Pods-ACPExperiencePlatform.debug.xcconfig"; sourceTree = "<group>"; };
-=======
-		00E26DCA0284CBFDA951A1E0 /* Pods_AEPDemoAppSwiftUI.framework */ = {isa = PBXFileReference; explicitFileType = wrapper.framework; includeInIndex = 0; path = Pods_AEPDemoAppSwiftUI.framework; sourceTree = BUILT_PRODUCTS_DIR; };
 		1CB579D1245DFA81000B2DA5 /* libxdmlib.a */ = {isa = PBXFileReference; explicitFileType = archive.ar; includeInIndex = 0; path = libxdmlib.a; sourceTree = BUILT_PRODUCTS_DIR; };
 		1CB57B242460EF0C000B2DA5 /* ACPExperiencePlatformTests.swift */ = {isa = PBXFileReference; lastKnownFileType = sourcecode.swift; path = ACPExperiencePlatformTests.swift; sourceTree = "<group>"; };
-		1CB57C302462042C000B2DA5 /* Pods_AEPCommerceDemoApp.framework */ = {isa = PBXFileReference; explicitFileType = wrapper.framework; path = Pods_AEPCommerceDemoApp.framework; sourceTree = BUILT_PRODUCTS_DIR; };
-		1CB57C4624620C2E000B2DA5 /* Pods_AEPCommerceDemoApp.framework */ = {isa = PBXFileReference; explicitFileType = wrapper.framework; path = Pods_AEPCommerceDemoApp.framework; sourceTree = BUILT_PRODUCTS_DIR; };
-		1CB57CD82462CCD2000B2DA5 /* Installs.swift */ = {isa = PBXFileReference; fileEncoding = 4; lastKnownFileType = sourcecode.swift; path = Installs.swift; sourceTree = "<group>"; };
-		1CB57CD92462CCD2000B2DA5 /* BrowserDetails.swift */ = {isa = PBXFileReference; fileEncoding = 4; lastKnownFileType = sourcecode.swift; path = BrowserDetails.swift; sourceTree = "<group>"; };
-		1CB57CDA2462CCD2000B2DA5 /* PlaceContext.swift */ = {isa = PBXFileReference; fileEncoding = 4; lastKnownFileType = sourcecode.swift; path = PlaceContext.swift; sourceTree = "<group>"; };
-		1CB57CDB2462CCD2000B2DA5 /* Commerce.swift */ = {isa = PBXFileReference; fileEncoding = 4; lastKnownFileType = sourcecode.swift; path = Commerce.swift; sourceTree = "<group>"; };
-		1CB57CDC2462CCD2000B2DA5 /* ProductListAdds.swift */ = {isa = PBXFileReference; fileEncoding = 4; lastKnownFileType = sourcecode.swift; path = ProductListAdds.swift; sourceTree = "<group>"; };
-		1CB57CDD2462CCD2000B2DA5 /* ProductListReopens.swift */ = {isa = PBXFileReference; fileEncoding = 4; lastKnownFileType = sourcecode.swift; path = ProductListReopens.swift; sourceTree = "<group>"; };
-		1CB57CDE2462CCD2000B2DA5 /* Launches.swift */ = {isa = PBXFileReference; fileEncoding = 4; lastKnownFileType = sourcecode.swift; path = Launches.swift; sourceTree = "<group>"; };
-		1CB57CDF2462CCD2000B2DA5 /* ConnectionType.swift */ = {isa = PBXFileReference; fileEncoding = 4; lastKnownFileType = sourcecode.swift; path = ConnectionType.swift; sourceTree = "<group>"; };
-		1CB57CE02462CCD2000B2DA5 /* ProductListItemsItem.swift */ = {isa = PBXFileReference; fileEncoding = 4; lastKnownFileType = sourcecode.swift; path = ProductListItemsItem.swift; sourceTree = "<group>"; };
-		1CB57CE12462CCD2000B2DA5 /* ProductListOpens.swift */ = {isa = PBXFileReference; fileEncoding = 4; lastKnownFileType = sourcecode.swift; path = ProductListOpens.swift; sourceTree = "<group>"; };
-		1CB57CE22462CCD3000B2DA5 /* MobileSDKPlatformEventSchema.swift */ = {isa = PBXFileReference; fileEncoding = 4; lastKnownFileType = sourcecode.swift; path = MobileSDKPlatformEventSchema.swift; sourceTree = "<group>"; };
-		1CB57CE32462CCD3000B2DA5 /* ScreenOrientation.swift */ = {isa = PBXFileReference; fileEncoding = 4; lastKnownFileType = sourcecode.swift; path = ScreenOrientation.swift; sourceTree = "<group>"; };
-		1CB57CE42462CCD3000B2DA5 /* InStorePurchase.swift */ = {isa = PBXFileReference; fileEncoding = 4; lastKnownFileType = sourcecode.swift; path = InStorePurchase.swift; sourceTree = "<group>"; };
-		1CB57CE52462CCD3000B2DA5 /* Purchases.swift */ = {isa = PBXFileReference; fileEncoding = 4; lastKnownFileType = sourcecode.swift; path = Purchases.swift; sourceTree = "<group>"; };
-		1CB57CE62462CCD3000B2DA5 /* AuthenticatedState.swift */ = {isa = PBXFileReference; fileEncoding = 4; lastKnownFileType = sourcecode.swift; path = AuthenticatedState.swift; sourceTree = "<group>"; };
-		1CB57CE72462CCD3000B2DA5 /* Checkouts.swift */ = {isa = PBXFileReference; fileEncoding = 4; lastKnownFileType = sourcecode.swift; path = Checkouts.swift; sourceTree = "<group>"; };
-		1CB57CE82462CCD3000B2DA5 /* Items.swift */ = {isa = PBXFileReference; fileEncoding = 4; lastKnownFileType = sourcecode.swift; path = Items.swift; sourceTree = "<group>"; };
-		1CB57CE92462CCD3000B2DA5 /* Geo.swift */ = {isa = PBXFileReference; fileEncoding = 4; lastKnownFileType = sourcecode.swift; path = Geo.swift; sourceTree = "<group>"; };
-		1CB57CEA2462CCD3000B2DA5 /* Environment.swift */ = {isa = PBXFileReference; fileEncoding = 4; lastKnownFileType = sourcecode.swift; path = Environment.swift; sourceTree = "<group>"; };
-		1CB57CEB2462CCD3000B2DA5 /* Device.swift */ = {isa = PBXFileReference; fileEncoding = 4; lastKnownFileType = sourcecode.swift; path = Device.swift; sourceTree = "<group>"; };
-		1CB57CEC2462CCD3000B2DA5 /* ApplicationCloses.swift */ = {isa = PBXFileReference; fileEncoding = 4; lastKnownFileType = sourcecode.swift; path = ApplicationCloses.swift; sourceTree = "<group>"; };
-		1CB57CED2462CCD3000B2DA5 /* IdentityMap.swift */ = {isa = PBXFileReference; fileEncoding = 4; lastKnownFileType = sourcecode.swift; path = IdentityMap.swift; sourceTree = "<group>"; };
-		1CB57CEE2462CCD3000B2DA5 /* SaveForLaters.swift */ = {isa = PBXFileReference; fileEncoding = 4; lastKnownFileType = sourcecode.swift; path = SaveForLaters.swift; sourceTree = "<group>"; };
-		1CB57CEF2462CCD3000B2DA5 /* Type.swift */ = {isa = PBXFileReference; fileEncoding = 4; lastKnownFileType = sourcecode.swift; path = Type.swift; sourceTree = "<group>"; };
-		1CB57CF02462CCD3000B2DA5 /* Application.swift */ = {isa = PBXFileReference; fileEncoding = 4; lastKnownFileType = sourcecode.swift; path = Application.swift; sourceTree = "<group>"; };
-		1CB57CF12462CCD3000B2DA5 /* Crashes.swift */ = {isa = PBXFileReference; fileEncoding = 4; lastKnownFileType = sourcecode.swift; path = Crashes.swift; sourceTree = "<group>"; };
-		1CB57CF22462CCD3000B2DA5 /* FeatureUsages.swift */ = {isa = PBXFileReference; fileEncoding = 4; lastKnownFileType = sourcecode.swift; path = FeatureUsages.swift; sourceTree = "<group>"; };
-		1CB57CF32462CCD3000B2DA5 /* CartAbandons.swift */ = {isa = PBXFileReference; fileEncoding = 4; lastKnownFileType = sourcecode.swift; path = CartAbandons.swift; sourceTree = "<group>"; };
-		1CB57CF42462CCD3000B2DA5 /* FirstLaunches.swift */ = {isa = PBXFileReference; fileEncoding = 4; lastKnownFileType = sourcecode.swift; path = FirstLaunches.swift; sourceTree = "<group>"; };
-		1CB57CF52462CCD4000B2DA5 /* ProductListRemovals.swift */ = {isa = PBXFileReference; fileEncoding = 4; lastKnownFileType = sourcecode.swift; path = ProductListRemovals.swift; sourceTree = "<group>"; };
-		1CB57CF62462CCD4000B2DA5 /* ProductViews.swift */ = {isa = PBXFileReference; fileEncoding = 4; lastKnownFileType = sourcecode.swift; path = ProductViews.swift; sourceTree = "<group>"; };
-		1CB57CF72462CCD4000B2DA5 /* Upgrades.swift */ = {isa = PBXFileReference; fileEncoding = 4; lastKnownFileType = sourcecode.swift; path = Upgrades.swift; sourceTree = "<group>"; };
-		1CB57CF82462CCD4000B2DA5 /* PaymentsItem.swift */ = {isa = PBXFileReference; fileEncoding = 4; lastKnownFileType = sourcecode.swift; path = PaymentsItem.swift; sourceTree = "<group>"; };
-		1CB57CF92462CCD4000B2DA5 /* ProductListViews.swift */ = {isa = PBXFileReference; fileEncoding = 4; lastKnownFileType = sourcecode.swift; path = ProductListViews.swift; sourceTree = "<group>"; };
-		1CB57CFA2462CCD4000B2DA5 /* Order.swift */ = {isa = PBXFileReference; fileEncoding = 4; lastKnownFileType = sourcecode.swift; path = Order.swift; sourceTree = "<group>"; };
+		1CB57D962464BF2A000B2DA5 /* HttpConnectionPerformer.swift */ = {isa = PBXFileReference; fileEncoding = 4; lastKnownFileType = sourcecode.swift; path = HttpConnectionPerformer.swift; sourceTree = "<group>"; };
+		1CB57D972464BF2A000B2DA5 /* NetworkService.swift */ = {isa = PBXFileReference; fileEncoding = 4; lastKnownFileType = sourcecode.swift; path = NetworkService.swift; sourceTree = "<group>"; };
+		1CB57D982464BF2A000B2DA5 /* HttpMethod.swift */ = {isa = PBXFileReference; fileEncoding = 4; lastKnownFileType = sourcecode.swift; path = HttpMethod.swift; sourceTree = "<group>"; };
+		1CB57D992464BF2A000B2DA5 /* NetworkServiceOverrider.swift */ = {isa = PBXFileReference; fileEncoding = 4; lastKnownFileType = sourcecode.swift; path = NetworkServiceOverrider.swift; sourceTree = "<group>"; };
+		1CB57D9A2464BF2A000B2DA5 /* ACPNetworkService.swift */ = {isa = PBXFileReference; fileEncoding = 4; lastKnownFileType = sourcecode.swift; path = ACPNetworkService.swift; sourceTree = "<group>"; };
+		1CB57D9B2464BF2A000B2DA5 /* HttpConnection.swift */ = {isa = PBXFileReference; fileEncoding = 4; lastKnownFileType = sourcecode.swift; path = HttpConnection.swift; sourceTree = "<group>"; };
+		1CB57D9C2464BF2A000B2DA5 /* NetworkRequest.swift */ = {isa = PBXFileReference; fileEncoding = 4; lastKnownFileType = sourcecode.swift; path = NetworkRequest.swift; sourceTree = "<group>"; };
+		1CB57D9D2464BF2A000B2DA5 /* KeyValueStore.swift */ = {isa = PBXFileReference; fileEncoding = 4; lastKnownFileType = sourcecode.swift; path = KeyValueStore.swift; sourceTree = "<group>"; };
+		1CB57D9E2464BF2A000B2DA5 /* NamedUserDefaultsStore.swift */ = {isa = PBXFileReference; fileEncoding = 4; lastKnownFileType = sourcecode.swift; path = NamedUserDefaultsStore.swift; sourceTree = "<group>"; };
+		1CB57DA82464BF65000B2DA5 /* OperationQueue.swift */ = {isa = PBXFileReference; fileEncoding = 4; lastKnownFileType = sourcecode.swift; path = OperationQueue.swift; sourceTree = "<group>"; };
+		1CB57DA92464BF66000B2DA5 /* AnyCodable.swift */ = {isa = PBXFileReference; fileEncoding = 4; lastKnownFileType = sourcecode.swift; path = AnyCodable.swift; sourceTree = "<group>"; };
+		1CB57DAD2464C31F000B2DA5 /* MockKeyValueStore.swift */ = {isa = PBXFileReference; fileEncoding = 4; lastKnownFileType = sourcecode.swift; name = MockKeyValueStore.swift; path = ../MockKeyValueStore.swift; sourceTree = "<group>"; };
+		1CB57DAE2464C31F000B2DA5 /* MockURLSession.swift */ = {isa = PBXFileReference; fileEncoding = 4; lastKnownFileType = sourcecode.swift; name = MockURLSession.swift; path = ../MockURLSession.swift; sourceTree = "<group>"; };
+		1CB57DAF2464C31F000B2DA5 /* TestUtils.swift */ = {isa = PBXFileReference; fileEncoding = 4; lastKnownFileType = sourcecode.swift; name = TestUtils.swift; path = ../TestUtils.swift; sourceTree = "<group>"; };
+		1CB57DB02464C31F000B2DA5 /* MockPerformerOverrider.swift */ = {isa = PBXFileReference; fileEncoding = 4; lastKnownFileType = sourcecode.swift; name = MockPerformerOverrider.swift; path = ../MockPerformerOverrider.swift; sourceTree = "<group>"; };
+		1CB57DB12464C31F000B2DA5 /* MockTask.swift */ = {isa = PBXFileReference; fileEncoding = 4; lastKnownFileType = sourcecode.swift; name = MockTask.swift; path = ../MockTask.swift; sourceTree = "<group>"; };
+		1CB57DB72464C3D4000B2DA5 /* NetworkServiceTests.swift */ = {isa = PBXFileReference; fileEncoding = 4; lastKnownFileType = sourcecode.swift; path = NetworkServiceTests.swift; sourceTree = "<group>"; };
+		1CB57DB92464C5A4000B2DA5 /* IdentityMap.swift */ = {isa = PBXFileReference; fileEncoding = 4; lastKnownFileType = sourcecode.swift; path = IdentityMap.swift; sourceTree = "<group>"; };
+		1CB57DBA2464C5A4000B2DA5 /* ProductListAdds.swift */ = {isa = PBXFileReference; fileEncoding = 4; lastKnownFileType = sourcecode.swift; path = ProductListAdds.swift; sourceTree = "<group>"; };
+		1CB57DBB2464C5A4000B2DA5 /* Environment.swift */ = {isa = PBXFileReference; fileEncoding = 4; lastKnownFileType = sourcecode.swift; path = Environment.swift; sourceTree = "<group>"; };
+		1CB57DBC2464C5A4000B2DA5 /* ProductListItemsItem.swift */ = {isa = PBXFileReference; fileEncoding = 4; lastKnownFileType = sourcecode.swift; path = ProductListItemsItem.swift; sourceTree = "<group>"; };
+		1CB57DBD2464C5A4000B2DA5 /* MobileSDKPlatformEventSchema.swift */ = {isa = PBXFileReference; fileEncoding = 4; lastKnownFileType = sourcecode.swift; path = MobileSDKPlatformEventSchema.swift; sourceTree = "<group>"; };
+		1CB57DBE2464C5A4000B2DA5 /* ProductListReopens.swift */ = {isa = PBXFileReference; fileEncoding = 4; lastKnownFileType = sourcecode.swift; path = ProductListReopens.swift; sourceTree = "<group>"; };
+		1CB57DBF2464C5A4000B2DA5 /* Geo.swift */ = {isa = PBXFileReference; fileEncoding = 4; lastKnownFileType = sourcecode.swift; path = Geo.swift; sourceTree = "<group>"; };
+		1CB57DC02464C5A4000B2DA5 /* ConnectionType.swift */ = {isa = PBXFileReference; fileEncoding = 4; lastKnownFileType = sourcecode.swift; path = ConnectionType.swift; sourceTree = "<group>"; };
+		1CB57DC12464C5A4000B2DA5 /* Checkouts.swift */ = {isa = PBXFileReference; fileEncoding = 4; lastKnownFileType = sourcecode.swift; path = Checkouts.swift; sourceTree = "<group>"; };
+		1CB57DC22464C5A4000B2DA5 /* ProductListRemovals.swift */ = {isa = PBXFileReference; fileEncoding = 4; lastKnownFileType = sourcecode.swift; path = ProductListRemovals.swift; sourceTree = "<group>"; };
+		1CB57DC32464C5A4000B2DA5 /* Upgrades.swift */ = {isa = PBXFileReference; fileEncoding = 4; lastKnownFileType = sourcecode.swift; path = Upgrades.swift; sourceTree = "<group>"; };
+		1CB57DC42464C5A4000B2DA5 /* PlaceContext.swift */ = {isa = PBXFileReference; fileEncoding = 4; lastKnownFileType = sourcecode.swift; path = PlaceContext.swift; sourceTree = "<group>"; };
+		1CB57DC52464C5A4000B2DA5 /* ScreenOrientation.swift */ = {isa = PBXFileReference; fileEncoding = 4; lastKnownFileType = sourcecode.swift; path = ScreenOrientation.swift; sourceTree = "<group>"; };
+		1CB57DC62464C5A4000B2DA5 /* ProductListViews.swift */ = {isa = PBXFileReference; fileEncoding = 4; lastKnownFileType = sourcecode.swift; path = ProductListViews.swift; sourceTree = "<group>"; };
+		1CB57DC72464C5A4000B2DA5 /* Device.swift */ = {isa = PBXFileReference; fileEncoding = 4; lastKnownFileType = sourcecode.swift; path = Device.swift; sourceTree = "<group>"; };
+		1CB57DC82464C5A4000B2DA5 /* CartAbandons.swift */ = {isa = PBXFileReference; fileEncoding = 4; lastKnownFileType = sourcecode.swift; path = CartAbandons.swift; sourceTree = "<group>"; };
+		1CB57DC92464C5A4000B2DA5 /* InStorePurchase.swift */ = {isa = PBXFileReference; fileEncoding = 4; lastKnownFileType = sourcecode.swift; path = InStorePurchase.swift; sourceTree = "<group>"; };
+		1CB57DCA2464C5A4000B2DA5 /* Application.swift */ = {isa = PBXFileReference; fileEncoding = 4; lastKnownFileType = sourcecode.swift; path = Application.swift; sourceTree = "<group>"; };
+		1CB57DCB2464C5A5000B2DA5 /* AuthenticatedState.swift */ = {isa = PBXFileReference; fileEncoding = 4; lastKnownFileType = sourcecode.swift; path = AuthenticatedState.swift; sourceTree = "<group>"; };
+		1CB57DCC2464C5A5000B2DA5 /* FirstLaunches.swift */ = {isa = PBXFileReference; fileEncoding = 4; lastKnownFileType = sourcecode.swift; path = FirstLaunches.swift; sourceTree = "<group>"; };
+		1CB57DCD2464C5A5000B2DA5 /* Crashes.swift */ = {isa = PBXFileReference; fileEncoding = 4; lastKnownFileType = sourcecode.swift; path = Crashes.swift; sourceTree = "<group>"; };
+		1CB57DCE2464C5A5000B2DA5 /* BrowserDetails.swift */ = {isa = PBXFileReference; fileEncoding = 4; lastKnownFileType = sourcecode.swift; path = BrowserDetails.swift; sourceTree = "<group>"; };
+		1CB57DCF2464C5A5000B2DA5 /* FeatureUsages.swift */ = {isa = PBXFileReference; fileEncoding = 4; lastKnownFileType = sourcecode.swift; path = FeatureUsages.swift; sourceTree = "<group>"; };
+		1CB57DD02464C5A5000B2DA5 /* ApplicationCloses.swift */ = {isa = PBXFileReference; fileEncoding = 4; lastKnownFileType = sourcecode.swift; path = ApplicationCloses.swift; sourceTree = "<group>"; };
+		1CB57DD12464C5A5000B2DA5 /* Installs.swift */ = {isa = PBXFileReference; fileEncoding = 4; lastKnownFileType = sourcecode.swift; path = Installs.swift; sourceTree = "<group>"; };
+		1CB57DD22464C5A5000B2DA5 /* Launches.swift */ = {isa = PBXFileReference; fileEncoding = 4; lastKnownFileType = sourcecode.swift; path = Launches.swift; sourceTree = "<group>"; };
+		1CB57DD32464C5A5000B2DA5 /* PaymentsItem.swift */ = {isa = PBXFileReference; fileEncoding = 4; lastKnownFileType = sourcecode.swift; path = PaymentsItem.swift; sourceTree = "<group>"; };
+		1CB57DD42464C5A5000B2DA5 /* ProductViews.swift */ = {isa = PBXFileReference; fileEncoding = 4; lastKnownFileType = sourcecode.swift; path = ProductViews.swift; sourceTree = "<group>"; };
+		1CB57DD52464C5A5000B2DA5 /* SaveForLaters.swift */ = {isa = PBXFileReference; fileEncoding = 4; lastKnownFileType = sourcecode.swift; path = SaveForLaters.swift; sourceTree = "<group>"; };
+		1CB57DD62464C5A5000B2DA5 /* Commerce.swift */ = {isa = PBXFileReference; fileEncoding = 4; lastKnownFileType = sourcecode.swift; path = Commerce.swift; sourceTree = "<group>"; };
+		1CB57DD72464C5A5000B2DA5 /* ProductListOpens.swift */ = {isa = PBXFileReference; fileEncoding = 4; lastKnownFileType = sourcecode.swift; path = ProductListOpens.swift; sourceTree = "<group>"; };
+		1CB57DD82464C5A5000B2DA5 /* Type.swift */ = {isa = PBXFileReference; fileEncoding = 4; lastKnownFileType = sourcecode.swift; path = Type.swift; sourceTree = "<group>"; };
+		1CB57DD92464C5A6000B2DA5 /* Purchases.swift */ = {isa = PBXFileReference; fileEncoding = 4; lastKnownFileType = sourcecode.swift; path = Purchases.swift; sourceTree = "<group>"; };
+		1CB57DDA2464C5A6000B2DA5 /* Items.swift */ = {isa = PBXFileReference; fileEncoding = 4; lastKnownFileType = sourcecode.swift; path = Items.swift; sourceTree = "<group>"; };
+		1CB57DDB2464C5A6000B2DA5 /* Order.swift */ = {isa = PBXFileReference; fileEncoding = 4; lastKnownFileType = sourcecode.swift; path = Order.swift; sourceTree = "<group>"; };
+		1CCD27C12455FC3500E912B2 /* ShoppingItemCell.swift */ = {isa = PBXFileReference; lastKnownFileType = sourcecode.swift; path = ShoppingItemCell.swift; sourceTree = "<group>"; };
 		1CCD27C52458CB2300E912B2 /* ExperiencePlatformEvent.swift */ = {isa = PBXFileReference; fileEncoding = 4; lastKnownFileType = sourcecode.swift; path = ExperiencePlatformEvent.swift; sourceTree = "<group>"; };
 		1CCD27C72458CB8000E912B2 /* XDMFormattersTests.swift */ = {isa = PBXFileReference; fileEncoding = 4; lastKnownFileType = sourcecode.swift; path = XDMFormattersTests.swift; sourceTree = "<group>"; };
 		1CCD27C82458CB8000E912B2 /* ExperiencePlatformEventTests.swift */ = {isa = PBXFileReference; fileEncoding = 4; lastKnownFileType = sourcecode.swift; path = ExperiencePlatformEventTests.swift; sourceTree = "<group>"; };
 		1CCD27CE24592B2800E912B2 /* XDMFormatters.swift */ = {isa = PBXFileReference; fileEncoding = 4; lastKnownFileType = sourcecode.swift; path = XDMFormatters.swift; sourceTree = "<group>"; };
 		1CCD27CF24592B2800E912B2 /* XDMProtocols.swift */ = {isa = PBXFileReference; fileEncoding = 4; lastKnownFileType = sourcecode.swift; path = XDMProtocols.swift; sourceTree = "<group>"; };
-		214189182436663A00907D0A /* ACPNetworkService.swift */ = {isa = PBXFileReference; fileEncoding = 4; lastKnownFileType = sourcecode.swift; path = ACPNetworkService.swift; sourceTree = "<group>"; xcLanguageSpecificationIdentifier = xcode.lang.swift; };
-		235BE7EBF849E66B0516E7E4 /* Pods-AEPDemoAppSwiftUI.release.xcconfig */ = {isa = PBXFileReference; includeInIndex = 1; lastKnownFileType = text.xcconfig; name = "Pods-AEPDemoAppSwiftUI.release.xcconfig"; path = "Target Support Files/Pods-AEPDemoAppSwiftUI/Pods-AEPDemoAppSwiftUI.release.xcconfig"; sourceTree = "<group>"; };
-		27B6956263FCE1C13E3298E6 /* Pods_ACPExperiencePlatform.framework */ = {isa = PBXFileReference; explicitFileType = wrapper.framework; includeInIndex = 0; path = Pods_ACPExperiencePlatform.framework; sourceTree = BUILT_PRODUCTS_DIR; };
-		3D894FEBCBD947C4F5637F0A /* Pods-functionalTests.release.xcconfig */ = {isa = PBXFileReference; includeInIndex = 1; lastKnownFileType = text.xcconfig; name = "Pods-functionalTests.release.xcconfig"; path = "Target Support Files/Pods-functionalTests/Pods-functionalTests.release.xcconfig"; sourceTree = "<group>"; };
-		49DA694159189B926AAFAB36 /* Pods-AEPCommerceDemoApp.debug.xcconfig */ = {isa = PBXFileReference; includeInIndex = 1; lastKnownFileType = text.xcconfig; name = "Pods-AEPCommerceDemoApp.debug.xcconfig"; path = "Target Support Files/Pods-AEPCommerceDemoApp/Pods-AEPCommerceDemoApp.debug.xcconfig"; sourceTree = "<group>"; };
-		5796E32AE7EDA931C4054723 /* Pods-AEPDemoAppSwiftUI.debug.xcconfig */ = {isa = PBXFileReference; includeInIndex = 1; lastKnownFileType = text.xcconfig; name = "Pods-AEPDemoAppSwiftUI.debug.xcconfig"; path = "Target Support Files/Pods-AEPDemoAppSwiftUI/Pods-AEPDemoAppSwiftUI.debug.xcconfig"; sourceTree = "<group>"; };
-		5B529796382BD3FC76029856 /* Pods-AEPCommerceDemoApp.release.xcconfig */ = {isa = PBXFileReference; includeInIndex = 1; lastKnownFileType = text.xcconfig; name = "Pods-AEPCommerceDemoApp.release.xcconfig"; path = "Target Support Files/Pods-AEPCommerceDemoApp/Pods-AEPCommerceDemoApp.release.xcconfig"; sourceTree = "<group>"; };
-		647AF995E67E79DAD8B3B3B1 /* Pods-unitTests.release.xcconfig */ = {isa = PBXFileReference; includeInIndex = 1; lastKnownFileType = text.xcconfig; name = "Pods-unitTests.release.xcconfig"; path = "Target Support Files/Pods-unitTests/Pods-unitTests.release.xcconfig"; sourceTree = "<group>"; };
-		6CC57F9F0692D56FA85489EF /* Pods_AEPCommerceDemoApp.framework */ = {isa = PBXFileReference; explicitFileType = wrapper.framework; includeInIndex = 0; path = Pods_AEPCommerceDemoApp.framework; sourceTree = BUILT_PRODUCTS_DIR; };
-		7ED71717352BC28F3B63AF1C /* Pods_unitTests.framework */ = {isa = PBXFileReference; explicitFileType = wrapper.framework; includeInIndex = 0; path = Pods_unitTests.framework; sourceTree = BUILT_PRODUCTS_DIR; };
-		8984469654A17DC8F3762C7E /* Pods-functionalTests.debug.xcconfig */ = {isa = PBXFileReference; includeInIndex = 1; lastKnownFileType = text.xcconfig; name = "Pods-functionalTests.debug.xcconfig"; path = "Target Support Files/Pods-functionalTests/Pods-functionalTests.debug.xcconfig"; sourceTree = "<group>"; };
-		B1B68A6EEAE7926E5EF3AF66 /* Pods-ACPExperiencePlatform.debug.xcconfig */ = {isa = PBXFileReference; includeInIndex = 1; lastKnownFileType = text.xcconfig; name = "Pods-ACPExperiencePlatform.debug.xcconfig"; path = "Target Support Files/Pods-ACPExperiencePlatform/Pods-ACPExperiencePlatform.debug.xcconfig"; sourceTree = "<group>"; };
-		B803FF967131F9FA944775CD /* Pods_functionalTests.framework */ = {isa = PBXFileReference; explicitFileType = wrapper.framework; includeInIndex = 0; path = Pods_functionalTests.framework; sourceTree = BUILT_PRODUCTS_DIR; };
+		252F88216980BE07FFC026AF /* Pods-unitTests.debug.xcconfig */ = {isa = PBXFileReference; includeInIndex = 1; lastKnownFileType = text.xcconfig; name = "Pods-unitTests.debug.xcconfig"; path = "Target Support Files/Pods-unitTests/Pods-unitTests.debug.xcconfig"; sourceTree = "<group>"; };
+		3B26982ECF08659E133074DA /* Pods-functionalTests.release.xcconfig */ = {isa = PBXFileReference; includeInIndex = 1; lastKnownFileType = text.xcconfig; name = "Pods-functionalTests.release.xcconfig"; path = "Target Support Files/Pods-functionalTests/Pods-functionalTests.release.xcconfig"; sourceTree = "<group>"; };
+		4DAE0DA5FFCF1FB90CB325DB /* Pods-AEPCommerceDemoApp.release.xcconfig */ = {isa = PBXFileReference; includeInIndex = 1; lastKnownFileType = text.xcconfig; name = "Pods-AEPCommerceDemoApp.release.xcconfig"; path = "Target Support Files/Pods-AEPCommerceDemoApp/Pods-AEPCommerceDemoApp.release.xcconfig"; sourceTree = "<group>"; };
+		4E15A83EE321743939E9D63E /* Pods_AEPCommerceDemoApp.framework */ = {isa = PBXFileReference; explicitFileType = wrapper.framework; includeInIndex = 0; path = Pods_AEPCommerceDemoApp.framework; sourceTree = BUILT_PRODUCTS_DIR; };
+		733AB40149975B3AFE35842D /* Pods-unitTests.release.xcconfig */ = {isa = PBXFileReference; includeInIndex = 1; lastKnownFileType = text.xcconfig; name = "Pods-unitTests.release.xcconfig"; path = "Target Support Files/Pods-unitTests/Pods-unitTests.release.xcconfig"; sourceTree = "<group>"; };
+		ABCC15B0D190A5557BEAD4A4 /* Pods-AEPDemoAppSwiftUI.debug.xcconfig */ = {isa = PBXFileReference; includeInIndex = 1; lastKnownFileType = text.xcconfig; name = "Pods-AEPDemoAppSwiftUI.debug.xcconfig"; path = "Target Support Files/Pods-AEPDemoAppSwiftUI/Pods-AEPDemoAppSwiftUI.debug.xcconfig"; sourceTree = "<group>"; };
 		BF947F62243565CC0057A6CC /* ExperiencePlatformInternal.swift */ = {isa = PBXFileReference; fileEncoding = 4; lastKnownFileType = sourcecode.swift; path = ExperiencePlatformInternal.swift; sourceTree = "<group>"; };
 		BF947F63243565CC0057A6CC /* ExperiencePlatformConstants.swift */ = {isa = PBXFileReference; fileEncoding = 4; lastKnownFileType = sourcecode.swift; path = ExperiencePlatformConstants.swift; sourceTree = "<group>"; };
 		BF947F6724366A210057A6CC /* ExperiencePlatformExtensionRequestListener.swift */ = {isa = PBXFileReference; lastKnownFileType = sourcecode.swift; path = ExperiencePlatformExtensionRequestListener.swift; sourceTree = "<group>"; };
@@ -362,29 +278,17 @@
 		BF947F83243F0D8A0057A6CC /* RequestContextData.swift */ = {isa = PBXFileReference; lastKnownFileType = sourcecode.swift; path = RequestContextData.swift; sourceTree = "<group>"; };
 		BF947F85243F24570057A6CC /* StoreResponsePayload.swift */ = {isa = PBXFileReference; lastKnownFileType = sourcecode.swift; path = StoreResponsePayload.swift; sourceTree = "<group>"; };
 		BF947F87243F2EF70057A6CC /* StoreResponsePayloadTests.swift */ = {isa = PBXFileReference; lastKnownFileType = sourcecode.swift; path = StoreResponsePayloadTests.swift; sourceTree = "<group>"; };
-		BF947F8A243F9CCE0057A6CC /* AnyCodable.swift */ = {isa = PBXFileReference; lastKnownFileType = sourcecode.swift; path = AnyCodable.swift; sourceTree = "<group>"; };
-		BF947F8C244029040057A6CC /* OperationQueue.swift */ = {isa = PBXFileReference; lastKnownFileType = sourcecode.swift; path = OperationQueue.swift; sourceTree = "<group>"; };
 		BF947F8E2440F0940057A6CC /* StateMetadata.swift */ = {isa = PBXFileReference; lastKnownFileType = sourcecode.swift; path = StateMetadata.swift; sourceTree = "<group>"; };
 		BF947F902440F6660057A6CC /* StateMetadataTests.swift */ = {isa = PBXFileReference; lastKnownFileType = sourcecode.swift; path = StateMetadataTests.swift; sourceTree = "<group>"; };
 		BF947F92244126D70057A6CC /* StoreResponsePayloadManager.swift */ = {isa = PBXFileReference; lastKnownFileType = sourcecode.swift; path = StoreResponsePayloadManager.swift; sourceTree = "<group>"; };
 		BF947F9424414E3E0057A6CC /* StoreResponsePayloadManagerTests.swift */ = {isa = PBXFileReference; lastKnownFileType = sourcecode.swift; path = StoreResponsePayloadManagerTests.swift; sourceTree = "<group>"; };
-		BF947F9624414F890057A6CC /* NamedUserDefaultsStore.swift */ = {isa = PBXFileReference; lastKnownFileType = sourcecode.swift; path = NamedUserDefaultsStore.swift; sourceTree = "<group>"; };
-		BF947F98244150530057A6CC /* KeyValueStore.swift */ = {isa = PBXFileReference; lastKnownFileType = sourcecode.swift; path = KeyValueStore.swift; sourceTree = "<group>"; };
-		BF947F9C244181FF0057A6CC /* MockKeyValueStore.swift */ = {isa = PBXFileReference; lastKnownFileType = sourcecode.swift; path = MockKeyValueStore.swift; sourceTree = "<group>"; };
 		BF947F9F244569190057A6CC /* EdgeRequestTests.swift */ = {isa = PBXFileReference; lastKnownFileType = sourcecode.swift; path = EdgeRequestTests.swift; sourceTree = "<group>"; };
-		BF947FA1244587520057A6CC /* TestUtils.swift */ = {isa = PBXFileReference; lastKnownFileType = sourcecode.swift; path = TestUtils.swift; sourceTree = "<group>"; };
 		BF947FA3244613FB0057A6CC /* RequestMetadataTests.swift */ = {isa = PBXFileReference; lastKnownFileType = sourcecode.swift; path = RequestMetadataTests.swift; sourceTree = "<group>"; };
 		BF947FA5244619E80057A6CC /* RequestContextDataTests.swift */ = {isa = PBXFileReference; lastKnownFileType = sourcecode.swift; path = RequestContextDataTests.swift; sourceTree = "<group>"; };
-		D42B86BD2449007500A4E13B /* HttpMethod.swift */ = {isa = PBXFileReference; lastKnownFileType = sourcecode.swift; path = HttpMethod.swift; sourceTree = "<group>"; };
-		D42B86BF244900A100A4E13B /* HttpConnection.swift */ = {isa = PBXFileReference; lastKnownFileType = sourcecode.swift; path = HttpConnection.swift; sourceTree = "<group>"; };
-		D42B86C1244900C700A4E13B /* NetworkRequest.swift */ = {isa = PBXFileReference; lastKnownFileType = sourcecode.swift; path = NetworkRequest.swift; sourceTree = "<group>"; };
-		D42B86C3244900ED00A4E13B /* HttpConnectionPerformer.swift */ = {isa = PBXFileReference; lastKnownFileType = sourcecode.swift; path = HttpConnectionPerformer.swift; sourceTree = "<group>"; };
-		D42B86C52449013200A4E13B /* NetworkService.swift */ = {isa = PBXFileReference; lastKnownFileType = sourcecode.swift; path = NetworkService.swift; sourceTree = "<group>"; };
-		D42B86C72449016300A4E13B /* NetworkServiceOverrider.swift */ = {isa = PBXFileReference; lastKnownFileType = sourcecode.swift; path = NetworkServiceOverrider.swift; sourceTree = "<group>"; };
->>>>>>> 4fbeefe7
+		C264AF535F66BA2B14C47E4B /* Pods_AEPDemoAppSwiftUI.framework */ = {isa = PBXFileReference; explicitFileType = wrapper.framework; includeInIndex = 0; path = Pods_AEPDemoAppSwiftUI.framework; sourceTree = BUILT_PRODUCTS_DIR; };
+		CB2BA45A834269407FC05123 /* Pods_ACPExperiencePlatform.framework */ = {isa = PBXFileReference; explicitFileType = wrapper.framework; includeInIndex = 0; path = Pods_ACPExperiencePlatform.framework; sourceTree = BUILT_PRODUCTS_DIR; };
 		D4D5B4E7242EBB1600CAB6E4 /* libACPExperiencePlatform.a */ = {isa = PBXFileReference; explicitFileType = archive.ar; includeInIndex = 0; path = libACPExperiencePlatform.a; sourceTree = BUILT_PRODUCTS_DIR; };
 		D4D5B4EA242EBB1600CAB6E4 /* ACPExperiencePlatform.swift */ = {isa = PBXFileReference; lastKnownFileType = sourcecode.swift; path = ACPExperiencePlatform.swift; sourceTree = "<group>"; };
-		D4D5B51B2432594000CAB6E4 /* ExampleTest.swift */ = {isa = PBXFileReference; lastKnownFileType = sourcecode.swift; path = ExampleTest.swift; sourceTree = "<group>"; };
 		D4D5B5212432599B00CAB6E4 /* unitTests.xctest */ = {isa = PBXFileReference; explicitFileType = wrapper.cfbundle; includeInIndex = 0; path = unitTests.xctest; sourceTree = BUILT_PRODUCTS_DIR; };
 		D4D5B5252432599B00CAB6E4 /* Info.plist */ = {isa = PBXFileReference; lastKnownFileType = text.plist.xml; path = Info.plist; sourceTree = "<group>"; };
 		D4D5B53324325AB700CAB6E4 /* functionalTests.xctest */ = {isa = PBXFileReference; explicitFileType = wrapper.cfbundle; includeInIndex = 0; path = functionalTests.xctest; sourceTree = BUILT_PRODUCTS_DIR; };
@@ -400,12 +304,7 @@
 		D4D5B58A2432977F00CAB6E4 /* Info.plist */ = {isa = PBXFileReference; lastKnownFileType = text.plist.xml; path = Info.plist; sourceTree = "<group>"; };
 		D4D5B5962433F9C300CAB6E4 /* AEPCommerceDemoApp.app */ = {isa = PBXFileReference; explicitFileType = wrapper.application; includeInIndex = 0; path = AEPCommerceDemoApp.app; sourceTree = BUILT_PRODUCTS_DIR; };
 		D4D5B5982433F9C300CAB6E4 /* AppDelegate.swift */ = {isa = PBXFileReference; lastKnownFileType = sourcecode.swift; path = AppDelegate.swift; sourceTree = "<group>"; };
-<<<<<<< HEAD
-		D4D5B59A2433F9C300CAB6E4 /* SceneDelegate.swift */ = {isa = PBXFileReference; lastKnownFileType = sourcecode.swift; path = SceneDelegate.swift; sourceTree = "<group>"; };
 		D4D5B59C2433F9C300CAB6E4 /* HomeViewController.swift */ = {isa = PBXFileReference; lastKnownFileType = sourcecode.swift; path = HomeViewController.swift; sourceTree = "<group>"; };
-=======
-		D4D5B59C2433F9C300CAB6E4 /* ViewController.swift */ = {isa = PBXFileReference; lastKnownFileType = sourcecode.swift; path = ViewController.swift; sourceTree = "<group>"; };
->>>>>>> 4fbeefe7
 		D4D5B59F2433F9C300CAB6E4 /* Base */ = {isa = PBXFileReference; lastKnownFileType = file.storyboard; name = Base; path = Base.lproj/Main.storyboard; sourceTree = "<group>"; };
 		D4D5B5A12433F9C400CAB6E4 /* Assets.xcassets */ = {isa = PBXFileReference; lastKnownFileType = folder.assetcatalog; path = Assets.xcassets; sourceTree = "<group>"; };
 		D4D5B5A42433F9C400CAB6E4 /* Base */ = {isa = PBXFileReference; lastKnownFileType = file.storyboard; name = Base; path = Base.lproj/LaunchScreen.storyboard; sourceTree = "<group>"; };
@@ -414,6 +313,8 @@
 		E4D329943CA31F25C1066A9C /* Pods-AEPCommerceDemoApp.debug.xcconfig */ = {isa = PBXFileReference; includeInIndex = 1; lastKnownFileType = text.xcconfig; name = "Pods-AEPCommerceDemoApp.debug.xcconfig"; path = "Target Support Files/Pods-AEPCommerceDemoApp/Pods-AEPCommerceDemoApp.debug.xcconfig"; sourceTree = "<group>"; };
 		EC8927E3E26A621B7665AFC0 /* Pods_functionalTests.framework */ = {isa = PBXFileReference; explicitFileType = wrapper.framework; includeInIndex = 0; path = Pods_functionalTests.framework; sourceTree = BUILT_PRODUCTS_DIR; };
 		ED86C8CDA7F4594ED4E373D6 /* Pods-functionalTests.debug.xcconfig */ = {isa = PBXFileReference; includeInIndex = 1; lastKnownFileType = text.xcconfig; name = "Pods-functionalTests.debug.xcconfig"; path = "Target Support Files/Pods-functionalTests/Pods-functionalTests.debug.xcconfig"; sourceTree = "<group>"; };
+		EFEBCE68C8BA21F18FA839AF /* Pods-ACPExperiencePlatform.debug.xcconfig */ = {isa = PBXFileReference; includeInIndex = 1; lastKnownFileType = text.xcconfig; name = "Pods-ACPExperiencePlatform.debug.xcconfig"; path = "Target Support Files/Pods-ACPExperiencePlatform/Pods-ACPExperiencePlatform.debug.xcconfig"; sourceTree = "<group>"; };
+		F184B578808FC41940E65067 /* Pods-AEPDemoAppSwiftUI.release.xcconfig */ = {isa = PBXFileReference; includeInIndex = 1; lastKnownFileType = text.xcconfig; name = "Pods-AEPDemoAppSwiftUI.release.xcconfig"; path = "Target Support Files/Pods-AEPDemoAppSwiftUI/Pods-AEPDemoAppSwiftUI.release.xcconfig"; sourceTree = "<group>"; };
 		FA6F6C08514B77F798670336 /* Pods-ACPExperiencePlatform.release.xcconfig */ = {isa = PBXFileReference; includeInIndex = 1; lastKnownFileType = text.xcconfig; name = "Pods-ACPExperiencePlatform.release.xcconfig"; path = "Target Support Files/Pods-ACPExperiencePlatform/Pods-ACPExperiencePlatform.release.xcconfig"; sourceTree = "<group>"; };
 /* End PBXFileReference section */
 
@@ -429,7 +330,7 @@
 			isa = PBXFrameworksBuildPhase;
 			buildActionMask = 2147483647;
 			files = (
-				7BA0355DED886EDBDD884FB8 /* Pods_ACPExperiencePlatform.framework in Frameworks */,
+				F1F8B82F642041C982A66094 /* Pods_ACPExperiencePlatform.framework in Frameworks */,
 			);
 			runOnlyForDeploymentPostprocessing = 0;
 		};
@@ -447,7 +348,7 @@
 			buildActionMask = 2147483647;
 			files = (
 				D4D5B53824325AB700CAB6E4 /* libACPExperiencePlatform.a in Frameworks */,
-				8F2BE88034CB5C945332969E /* Pods_functionalTests.framework in Frameworks */,
+				7413AD16F2C5D4ED713FAD73 /* Pods_functionalTests.framework in Frameworks */,
 			);
 			runOnlyForDeploymentPostprocessing = 0;
 		};
@@ -457,7 +358,7 @@
 			files = (
 				1CB57D1F2462D201000B2DA5 /* libxdmlib.a in Frameworks */,
 				D4D5B58F2432979C00CAB6E4 /* libACPExperiencePlatform.a in Frameworks */,
-				60779FA70473598C0F52EF96 /* Pods_AEPDemoAppSwiftUI.framework in Frameworks */,
+				3864AAF00862A599D66EDFC4 /* Pods_AEPDemoAppSwiftUI.framework in Frameworks */,
 			);
 			runOnlyForDeploymentPostprocessing = 0;
 		};
@@ -465,67 +366,100 @@
 			isa = PBXFrameworksBuildPhase;
 			buildActionMask = 2147483647;
 			files = (
-<<<<<<< HEAD
-				D4D5B5AA2433FA1000CAB6E4 /* libACPExperiencePlatform.a in Frameworks */,
-				16FE7A31C7DAAF9F4E529FAD /* Pods_AEPCommerceDemoApp.framework in Frameworks */,
-=======
 				1CB57D1E2462CCF7000B2DA5 /* libxdmlib.a in Frameworks */,
-				1CB57C4724620C2E000B2DA5 /* Pods_AEPCommerceDemoApp.framework in Frameworks */,
 				1CB57C4524620C10000B2DA5 /* libACPExperiencePlatform.a in Frameworks */,
->>>>>>> 4fbeefe7
+				1FC65CB01E1327D6C40157CD /* Pods_AEPCommerceDemoApp.framework in Frameworks */,
 			);
 			runOnlyForDeploymentPostprocessing = 0;
 		};
 /* End PBXFrameworksBuildPhase section */
 
 /* Begin PBXGroup section */
-<<<<<<< HEAD
-		1C61A14B2445551F007EC692 /* xdm */ = {
+		1C61A16E244648FB007EC692 /* util */ = {
 			isa = PBXGroup;
 			children = (
-				1C84325A244A19B10013F9CE /* XDMProtocols.swift */,
-				1C84325E244A19EF0013F9CE /* XDMFormatters.swift */,
-=======
+				1CB57DA92464BF66000B2DA5 /* AnyCodable.swift */,
+				1CB57DA82464BF65000B2DA5 /* OperationQueue.swift */,
+			);
+			path = util;
+			sourceTree = "<group>";
+		};
+		1C61A17324464917007EC692 /* services */ = {
+			isa = PBXGroup;
+			children = (
+				1CB57D9D2464BF2A000B2DA5 /* KeyValueStore.swift */,
+				1CB57D9E2464BF2A000B2DA5 /* NamedUserDefaultsStore.swift */,
+				1CB57D952464BF2A000B2DA5 /* NetworkService */,
+			);
+			path = services;
+			sourceTree = "<group>";
+		};
 		1CB579D2245DFA81000B2DA5 /* xdmlib */ = {
 			isa = PBXGroup;
 			children = (
-				1CB57CF02462CCD3000B2DA5 /* Application.swift */,
-				1CB57CEC2462CCD3000B2DA5 /* ApplicationCloses.swift */,
-				1CB57CE62462CCD3000B2DA5 /* AuthenticatedState.swift */,
-				1CB57CD92462CCD2000B2DA5 /* BrowserDetails.swift */,
-				1CB57CF32462CCD3000B2DA5 /* CartAbandons.swift */,
-				1CB57CE72462CCD3000B2DA5 /* Checkouts.swift */,
-				1CB57CDB2462CCD2000B2DA5 /* Commerce.swift */,
-				1CB57CDF2462CCD2000B2DA5 /* ConnectionType.swift */,
-				1CB57CF12462CCD3000B2DA5 /* Crashes.swift */,
-				1CB57CEB2462CCD3000B2DA5 /* Device.swift */,
-				1CB57CEA2462CCD3000B2DA5 /* Environment.swift */,
-				1CB57CF22462CCD3000B2DA5 /* FeatureUsages.swift */,
-				1CB57CF42462CCD3000B2DA5 /* FirstLaunches.swift */,
-				1CB57CE92462CCD3000B2DA5 /* Geo.swift */,
-				1CB57CED2462CCD3000B2DA5 /* IdentityMap.swift */,
-				1CB57CD82462CCD2000B2DA5 /* Installs.swift */,
-				1CB57CE42462CCD3000B2DA5 /* InStorePurchase.swift */,
-				1CB57CE82462CCD3000B2DA5 /* Items.swift */,
-				1CB57CDE2462CCD2000B2DA5 /* Launches.swift */,
-				1CB57CE22462CCD3000B2DA5 /* MobileSDKPlatformEventSchema.swift */,
-				1CB57CFA2462CCD4000B2DA5 /* Order.swift */,
-				1CB57CF82462CCD4000B2DA5 /* PaymentsItem.swift */,
-				1CB57CDA2462CCD2000B2DA5 /* PlaceContext.swift */,
-				1CB57CDC2462CCD2000B2DA5 /* ProductListAdds.swift */,
-				1CB57CE02462CCD2000B2DA5 /* ProductListItemsItem.swift */,
-				1CB57CE12462CCD2000B2DA5 /* ProductListOpens.swift */,
-				1CB57CF52462CCD4000B2DA5 /* ProductListRemovals.swift */,
-				1CB57CDD2462CCD2000B2DA5 /* ProductListReopens.swift */,
-				1CB57CF92462CCD4000B2DA5 /* ProductListViews.swift */,
-				1CB57CF62462CCD4000B2DA5 /* ProductViews.swift */,
-				1CB57CE52462CCD3000B2DA5 /* Purchases.swift */,
-				1CB57CEE2462CCD3000B2DA5 /* SaveForLaters.swift */,
-				1CB57CE32462CCD3000B2DA5 /* ScreenOrientation.swift */,
-				1CB57CEF2462CCD3000B2DA5 /* Type.swift */,
-				1CB57CF72462CCD4000B2DA5 /* Upgrades.swift */,
+				1CB57DCA2464C5A4000B2DA5 /* Application.swift */,
+				1CB57DD02464C5A5000B2DA5 /* ApplicationCloses.swift */,
+				1CB57DCB2464C5A5000B2DA5 /* AuthenticatedState.swift */,
+				1CB57DCE2464C5A5000B2DA5 /* BrowserDetails.swift */,
+				1CB57DC82464C5A4000B2DA5 /* CartAbandons.swift */,
+				1CB57DC12464C5A4000B2DA5 /* Checkouts.swift */,
+				1CB57DD62464C5A5000B2DA5 /* Commerce.swift */,
+				1CB57DC02464C5A4000B2DA5 /* ConnectionType.swift */,
+				1CB57DCD2464C5A5000B2DA5 /* Crashes.swift */,
+				1CB57DC72464C5A4000B2DA5 /* Device.swift */,
+				1CB57DBB2464C5A4000B2DA5 /* Environment.swift */,
+				1CB57DCF2464C5A5000B2DA5 /* FeatureUsages.swift */,
+				1CB57DCC2464C5A5000B2DA5 /* FirstLaunches.swift */,
+				1CB57DBF2464C5A4000B2DA5 /* Geo.swift */,
+				1CB57DB92464C5A4000B2DA5 /* IdentityMap.swift */,
+				1CB57DD12464C5A5000B2DA5 /* Installs.swift */,
+				1CB57DC92464C5A4000B2DA5 /* InStorePurchase.swift */,
+				1CB57DDA2464C5A6000B2DA5 /* Items.swift */,
+				1CB57DD22464C5A5000B2DA5 /* Launches.swift */,
+				1CB57DBD2464C5A4000B2DA5 /* MobileSDKPlatformEventSchema.swift */,
+				1CB57DDB2464C5A6000B2DA5 /* Order.swift */,
+				1CB57DD32464C5A5000B2DA5 /* PaymentsItem.swift */,
+				1CB57DC42464C5A4000B2DA5 /* PlaceContext.swift */,
+				1CB57DBA2464C5A4000B2DA5 /* ProductListAdds.swift */,
+				1CB57DBC2464C5A4000B2DA5 /* ProductListItemsItem.swift */,
+				1CB57DD72464C5A5000B2DA5 /* ProductListOpens.swift */,
+				1CB57DC22464C5A4000B2DA5 /* ProductListRemovals.swift */,
+				1CB57DBE2464C5A4000B2DA5 /* ProductListReopens.swift */,
+				1CB57DC62464C5A4000B2DA5 /* ProductListViews.swift */,
+				1CB57DD42464C5A5000B2DA5 /* ProductViews.swift */,
+				1CB57DD92464C5A6000B2DA5 /* Purchases.swift */,
+				1CB57DD52464C5A5000B2DA5 /* SaveForLaters.swift */,
+				1CB57DC52464C5A4000B2DA5 /* ScreenOrientation.swift */,
+				1CB57DD82464C5A5000B2DA5 /* Type.swift */,
+				1CB57DC32464C5A4000B2DA5 /* Upgrades.swift */,
 			);
 			path = xdmlib;
+			sourceTree = "<group>";
+		};
+		1CB57D952464BF2A000B2DA5 /* NetworkService */ = {
+			isa = PBXGroup;
+			children = (
+				1CB57D962464BF2A000B2DA5 /* HttpConnectionPerformer.swift */,
+				1CB57D972464BF2A000B2DA5 /* NetworkService.swift */,
+				1CB57D982464BF2A000B2DA5 /* HttpMethod.swift */,
+				1CB57D992464BF2A000B2DA5 /* NetworkServiceOverrider.swift */,
+				1CB57D9A2464BF2A000B2DA5 /* ACPNetworkService.swift */,
+				1CB57D9B2464BF2A000B2DA5 /* HttpConnection.swift */,
+				1CB57D9C2464BF2A000B2DA5 /* NetworkRequest.swift */,
+			);
+			path = NetworkService;
+			sourceTree = "<group>";
+		};
+		1CB57DAC2464C2EA000B2DA5 /* util */ = {
+			isa = PBXGroup;
+			children = (
+				1CB57DAD2464C31F000B2DA5 /* MockKeyValueStore.swift */,
+				1CB57DB02464C31F000B2DA5 /* MockPerformerOverrider.swift */,
+				1CB57DAE2464C31F000B2DA5 /* MockURLSession.swift */,
+				1CB57DB12464C31F000B2DA5 /* MockTask.swift */,
+				1CB57DAF2464C31F000B2DA5 /* TestUtils.swift */,
+			);
+			path = util;
 			sourceTree = "<group>";
 		};
 		1CCD27CD24592B2800E912B2 /* xdm */ = {
@@ -537,48 +471,12 @@
 			path = xdm;
 			sourceTree = "<group>";
 		};
-		3D58C2DAD484DB3BF2A7F8DB /* Frameworks */ = {
-			isa = PBXGroup;
-			children = (
-				1CB57C4624620C2E000B2DA5 /* Pods_AEPCommerceDemoApp.framework */,
-				1CB57C302462042C000B2DA5 /* Pods_AEPCommerceDemoApp.framework */,
-				27B6956263FCE1C13E3298E6 /* Pods_ACPExperiencePlatform.framework */,
-				6CC57F9F0692D56FA85489EF /* Pods_AEPCommerceDemoApp.framework */,
-				00E26DCA0284CBFDA951A1E0 /* Pods_AEPDemoAppSwiftUI.framework */,
-				B803FF967131F9FA944775CD /* Pods_functionalTests.framework */,
-				7ED71717352BC28F3B63AF1C /* Pods_unitTests.framework */,
->>>>>>> 4fbeefe7
-			);
-			name = xdm;
-			path = ../../code/src/xdm;
-			sourceTree = "<group>";
-		};
-		1C61A16E244648FB007EC692 /* util */ = {
-			isa = PBXGroup;
-			children = (
-				1C61A16F244648FB007EC692 /* OperationQueue.swift */,
-				1C61A170244648FB007EC692 /* AnyCodable.swift */,
-			);
-			name = util;
-			path = ../../code/src/util;
-			sourceTree = "<group>";
-		};
-		1C61A17324464917007EC692 /* services */ = {
-			isa = PBXGroup;
-			children = (
-				1C61A17424464917007EC692 /* KeyValueStore.swift */,
-				1C61A17524464917007EC692 /* NamedUserDefaultsStore.swift */,
-			);
-			name = services;
-			path = ../../code/src/services;
-			sourceTree = "<group>";
-		};
 		77683D9D134523BDB73EDF7F /* Frameworks */ = {
 			isa = PBXGroup;
 			children = (
-				86A2B8F00D380A56B98C5B2C /* Pods_AEPDemoAppSwiftUI.framework */,
-				A7A8933DE27A288E8CCC4C61 /* Pods_AEPCommerceDemoApp.framework */,
-				8AA521D8593FDD04EE662B1A /* Pods_ACPExperiencePlatform.framework */,
+				4E15A83EE321743939E9D63E /* Pods_AEPCommerceDemoApp.framework */,
+				CB2BA45A834269407FC05123 /* Pods_ACPExperiencePlatform.framework */,
+				C264AF535F66BA2B14C47E4B /* Pods_AEPDemoAppSwiftUI.framework */,
 				EC8927E3E26A621B7665AFC0 /* Pods_functionalTests.framework */,
 				DE76AF93ADE73D6A0ED31275 /* Pods_unitTests.framework */,
 			);
@@ -588,9 +486,6 @@
 		D4D5B4DE242EBB1600CAB6E4 = {
 			isa = PBXGroup;
 			children = (
-				1C61A17324464917007EC692 /* services */,
-				1C61A16E244648FB007EC692 /* util */,
-				1C61A14B2445551F007EC692 /* xdm */,
 				D4D5B4E9242EBB1600CAB6E4 /* src */,
 				D4D5B4F1242EBD2200CAB6E4 /* unitTests */,
 				D4D5B4F2242EBFAE00CAB6E4 /* functionalTests */,
@@ -619,27 +514,9 @@
 		D4D5B4E9242EBB1600CAB6E4 /* src */ = {
 			isa = PBXGroup;
 			children = (
-<<<<<<< HEAD
-				1C61A17A2446499C007EC692 /* StoreResponsePayloadManager.swift */,
-				1C61A17824464974007EC692 /* KonductorConfig.swift */,
-				1C61A1652446489D007EC692 /* EdgeRequest.swift */,
-				1C61A1642446489D007EC692 /* EventsBatch.swift */,
-				1C61A15E2446489D007EC692 /* IdentityMap.swift */,
-				1C61A1602446489D007EC692 /* RequestBuilder.swift */,
-				1C61A1612446489D007EC692 /* RequestContext.swift */,
-				1C61A15F2446489D007EC692 /* RequestMetadata.swift */,
-				1C61A1622446489D007EC692 /* StateMetadata.swift */,
-				1C61A1632446489D007EC692 /* StoreResponsePayload.swift */,
-				1C61A15A24462857007EC692 /* ExperiencePlatformExtensionRequestListener.swift */,
-				1C61A15B24462857007EC692 /* ExperiencePlatformExtensionResponseListener.swift */,
-				1C61A1582446278C007EC692 /* ExperiencePlatformInternal.swift */,
-				1C61A1562446275C007EC692 /* ExperiencePlatformConstants.swift */,
-				1C61A1492445549B007EC692 /* ExperiencePlatformEvent.swift */,
-				D4D5B4EA242EBB1600CAB6E4 /* ACPExperiencePlatform.swift */,
-=======
 				1CCD27CD24592B2800E912B2 /* xdm */,
-				BF947F9A2441811E0057A6CC /* services */,
-				BF947F89243F9C9E0057A6CC /* util */,
+				1C61A17324464917007EC692 /* services */,
+				1C61A16E244648FB007EC692 /* util */,
 				D4D5B4EA242EBB1600CAB6E4 /* ACPExperiencePlatform.swift */,
 				BF947F63243565CC0057A6CC /* ExperiencePlatformConstants.swift */,
 				1CCD27C52458CB2300E912B2 /* ExperiencePlatformEvent.swift */,
@@ -655,7 +532,6 @@
 				BF947F8E2440F0940057A6CC /* StateMetadata.swift */,
 				BF947F85243F24570057A6CC /* StoreResponsePayload.swift */,
 				BF947F92244126D70057A6CC /* StoreResponsePayloadManager.swift */,
->>>>>>> 4fbeefe7
 			);
 			name = src;
 			path = ../../code/src;
@@ -664,11 +540,9 @@
 		D4D5B4F1242EBD2200CAB6E4 /* unitTests */ = {
 			isa = PBXGroup;
 			children = (
-				D4D5B51B2432594000CAB6E4 /* ExampleTest.swift */,
+				1CB57DAC2464C2EA000B2DA5 /* util */,
 				D4D5B5252432599B00CAB6E4 /* Info.plist */,
-<<<<<<< HEAD
-=======
-				D4F74FE4244633B000379258 /* NetworkServiceTests.swift */,
+				1CB57DB72464C3D4000B2DA5 /* NetworkServiceTests.swift */,
 				BF947F9F244569190057A6CC /* EdgeRequestTests.swift */,
 				BF947F81243F05BF0057A6CC /* IdentityMapTests.swift */,
 				BF947F73243BA0E10057A6CC /* KonductorConfigTests.swift */,
@@ -681,7 +555,6 @@
 				1CCD27C82458CB8000E912B2 /* ExperiencePlatformEventTests.swift */,
 				1CCD27C72458CB8000E912B2 /* XDMFormattersTests.swift */,
 				1CB57B242460EF0C000B2DA5 /* ACPExperiencePlatformTests.swift */,
->>>>>>> 4fbeefe7
 			);
 			name = unitTests;
 			path = ../../code/unitTests;
@@ -727,16 +600,11 @@
 				1CA50AB5244B254B00683A8E /* ProductData.swift */,
 				1CA50AB6244B254B00683A8E /* ProductDataLoader.swift */,
 				D4D5B5982433F9C300CAB6E4 /* AppDelegate.swift */,
-<<<<<<< HEAD
-				D4D5B59A2433F9C300CAB6E4 /* SceneDelegate.swift */,
 				D4D5B59C2433F9C300CAB6E4 /* HomeViewController.swift */,
 				1CA50AC4244B3E9C00683A8E /* ProductViewController.swift */,
 				1CA50BB6244E00CF00683A8E /* CartViewController.swift */,
 				1CCD27C12455FC3500E912B2 /* ShoppingItemCell.swift */,
 				1CA50BB9244E07DB00683A8E /* GriffonViewController.swift */,
-=======
-				D4D5B59C2433F9C300CAB6E4 /* ViewController.swift */,
->>>>>>> 4fbeefe7
 				D4D5B59E2433F9C300CAB6E4 /* Main.storyboard */,
 				D4D5B5A12433F9C400CAB6E4 /* Assets.xcassets */,
 				D4D5B5A32433F9C400CAB6E4 /* LaunchScreen.storyboard */,
@@ -752,16 +620,16 @@
 		E5239B915F53B993A1976FC4 /* Pods */ = {
 			isa = PBXGroup;
 			children = (
-				83196435BA71A616F1B9EE0C /* Pods-AEPDemoAppSwiftUI.debug.xcconfig */,
-				823119B68364F1FF445EB197 /* Pods-AEPDemoAppSwiftUI.release.xcconfig */,
+				EFEBCE68C8BA21F18FA839AF /* Pods-ACPExperiencePlatform.debug.xcconfig */,
+				FA6F6C08514B77F798670336 /* Pods-ACPExperiencePlatform.release.xcconfig */,
 				E4D329943CA31F25C1066A9C /* Pods-AEPCommerceDemoApp.debug.xcconfig */,
-				4D26EF3DA5C26AE13A39116B /* Pods-AEPCommerceDemoApp.release.xcconfig */,
-				AB25FE2EDB4499D7EC12B963 /* Pods-ACPExperiencePlatform.debug.xcconfig */,
-				FA6F6C08514B77F798670336 /* Pods-ACPExperiencePlatform.release.xcconfig */,
+				4DAE0DA5FFCF1FB90CB325DB /* Pods-AEPCommerceDemoApp.release.xcconfig */,
+				ABCC15B0D190A5557BEAD4A4 /* Pods-AEPDemoAppSwiftUI.debug.xcconfig */,
+				F184B578808FC41940E65067 /* Pods-AEPDemoAppSwiftUI.release.xcconfig */,
 				ED86C8CDA7F4594ED4E373D6 /* Pods-functionalTests.debug.xcconfig */,
-				15E19B6CBD7F554A298156F6 /* Pods-functionalTests.release.xcconfig */,
-				4F773F3302DBF2815ED0EA7A /* Pods-unitTests.debug.xcconfig */,
-				347DF141FA5655015F50E932 /* Pods-unitTests.release.xcconfig */,
+				3B26982ECF08659E133074DA /* Pods-functionalTests.release.xcconfig */,
+				252F88216980BE07FFC026AF /* Pods-unitTests.debug.xcconfig */,
+				733AB40149975B3AFE35842D /* Pods-unitTests.release.xcconfig */,
 			);
 			path = Pods;
 			sourceTree = "<group>";
@@ -954,11 +822,7 @@
 			buildActionMask = 2147483647;
 			files = (
 				D4D5B5892432977F00CAB6E4 /* LaunchScreen.storyboard in Resources */,
-				1C50EFBD244E218B007B49CA /* Main.storyboard in Resources */,
-				1CA50AC2244B292E00683A8E /* product_list_colors.json in Resources */,
 				D4D5B5862432977F00CAB6E4 /* Preview Assets.xcassets in Resources */,
-				1C50EFBF244E2196007B49CA /* LaunchScreen.storyboard in Resources */,
-				1C50EFBE244E2191007B49CA /* Assets.xcassets in Resources */,
 				D4D5B5832432977F00CAB6E4 /* Assets.xcassets in Resources */,
 			);
 			runOnlyForDeploymentPostprocessing = 0;
@@ -968,7 +832,7 @@
 			buildActionMask = 2147483647;
 			files = (
 				D4D5B5A52433F9C400CAB6E4 /* LaunchScreen.storyboard in Resources */,
-				1CA50AC3244B292E00683A8E /* product_list_colors.json in Resources */,
+				1CB57E012464C818000B2DA5 /* product_list_colors.json in Resources */,
 				D4D5B5A22433F9C400CAB6E4 /* Assets.xcassets in Resources */,
 				D4D5B5A02433F9C300CAB6E4 /* Main.storyboard in Resources */,
 			);
@@ -1094,41 +958,41 @@
 			isa = PBXSourcesBuildPhase;
 			buildActionMask = 2147483647;
 			files = (
-				1CB57D0B2462CCD4000B2DA5 /* Items.swift in Sources */,
-				1CB57D082462CCD4000B2DA5 /* Purchases.swift in Sources */,
-				1CB57D172462CCD5000B2DA5 /* FirstLaunches.swift in Sources */,
-				1CB57D052462CCD4000B2DA5 /* MobileSDKPlatformEventSchema.swift in Sources */,
-				1CB57D1A2462CCD5000B2DA5 /* Upgrades.swift in Sources */,
-				1CB57D012462CCD4000B2DA5 /* Launches.swift in Sources */,
-				1CB57D0A2462CCD4000B2DA5 /* Checkouts.swift in Sources */,
-				1CB57D042462CCD4000B2DA5 /* ProductListOpens.swift in Sources */,
-				1CB57D072462CCD4000B2DA5 /* InStorePurchase.swift in Sources */,
-				1CB57D022462CCD4000B2DA5 /* ConnectionType.swift in Sources */,
-				1CB57CFE2462CCD4000B2DA5 /* Commerce.swift in Sources */,
-				1CB57D142462CCD5000B2DA5 /* Crashes.swift in Sources */,
-				1CB57CFF2462CCD4000B2DA5 /* ProductListAdds.swift in Sources */,
-				1CB57D132462CCD5000B2DA5 /* Application.swift in Sources */,
-				1CB57D062462CCD4000B2DA5 /* ScreenOrientation.swift in Sources */,
-				1CB57D1B2462CCD5000B2DA5 /* PaymentsItem.swift in Sources */,
-				1CB57D1C2462CCD5000B2DA5 /* ProductListViews.swift in Sources */,
-				1CB57D112462CCD4000B2DA5 /* SaveForLaters.swift in Sources */,
-				1CB57D002462CCD4000B2DA5 /* ProductListReopens.swift in Sources */,
-				1CB57D182462CCD5000B2DA5 /* ProductListRemovals.swift in Sources */,
-				1CB57CFB2462CCD4000B2DA5 /* Installs.swift in Sources */,
-				1CB57D092462CCD4000B2DA5 /* AuthenticatedState.swift in Sources */,
-				1CB57D162462CCD5000B2DA5 /* CartAbandons.swift in Sources */,
-				1CB57D0F2462CCD4000B2DA5 /* ApplicationCloses.swift in Sources */,
-				1CB57CFC2462CCD4000B2DA5 /* BrowserDetails.swift in Sources */,
-				1CB57D152462CCD5000B2DA5 /* FeatureUsages.swift in Sources */,
-				1CB57D102462CCD4000B2DA5 /* IdentityMap.swift in Sources */,
-				1CB57D1D2462CCD5000B2DA5 /* Order.swift in Sources */,
-				1CB57D0D2462CCD4000B2DA5 /* Environment.swift in Sources */,
-				1CB57CFD2462CCD4000B2DA5 /* PlaceContext.swift in Sources */,
-				1CB57D032462CCD4000B2DA5 /* ProductListItemsItem.swift in Sources */,
-				1CB57D0C2462CCD4000B2DA5 /* Geo.swift in Sources */,
-				1CB57D0E2462CCD4000B2DA5 /* Device.swift in Sources */,
-				1CB57D122462CCD5000B2DA5 /* Type.swift in Sources */,
-				1CB57D192462CCD5000B2DA5 /* ProductViews.swift in Sources */,
+				1CB57DFD2464C5A6000B2DA5 /* Items.swift in Sources */,
+				1CB57DED2464C5A6000B2DA5 /* Application.swift in Sources */,
+				1CB57DEF2464C5A6000B2DA5 /* FirstLaunches.swift in Sources */,
+				1CB57DF92464C5A6000B2DA5 /* Commerce.swift in Sources */,
+				1CB57DF22464C5A6000B2DA5 /* FeatureUsages.swift in Sources */,
+				1CB57DF62464C5A6000B2DA5 /* PaymentsItem.swift in Sources */,
+				1CB57DDC2464C5A6000B2DA5 /* IdentityMap.swift in Sources */,
+				1CB57DF42464C5A6000B2DA5 /* Installs.swift in Sources */,
+				1CB57DFB2464C5A6000B2DA5 /* Type.swift in Sources */,
+				1CB57DE42464C5A6000B2DA5 /* Checkouts.swift in Sources */,
+				1CB57DE32464C5A6000B2DA5 /* ConnectionType.swift in Sources */,
+				1CB57DE62464C5A6000B2DA5 /* Upgrades.swift in Sources */,
+				1CB57DDE2464C5A6000B2DA5 /* Environment.swift in Sources */,
+				1CB57DF82464C5A6000B2DA5 /* SaveForLaters.swift in Sources */,
+				1CB57DE12464C5A6000B2DA5 /* ProductListReopens.swift in Sources */,
+				1CB57DE92464C5A6000B2DA5 /* ProductListViews.swift in Sources */,
+				1CB57DDD2464C5A6000B2DA5 /* ProductListAdds.swift in Sources */,
+				1CB57DE52464C5A6000B2DA5 /* ProductListRemovals.swift in Sources */,
+				1CB57DEA2464C5A6000B2DA5 /* Device.swift in Sources */,
+				1CB57DF52464C5A6000B2DA5 /* Launches.swift in Sources */,
+				1CB57DE02464C5A6000B2DA5 /* MobileSDKPlatformEventSchema.swift in Sources */,
+				1CB57DEC2464C5A6000B2DA5 /* InStorePurchase.swift in Sources */,
+				1CB57DDF2464C5A6000B2DA5 /* ProductListItemsItem.swift in Sources */,
+				1CB57DE82464C5A6000B2DA5 /* ScreenOrientation.swift in Sources */,
+				1CB57DF72464C5A6000B2DA5 /* ProductViews.swift in Sources */,
+				1CB57DFA2464C5A6000B2DA5 /* ProductListOpens.swift in Sources */,
+				1CB57DEB2464C5A6000B2DA5 /* CartAbandons.swift in Sources */,
+				1CB57DFE2464C5A6000B2DA5 /* Order.swift in Sources */,
+				1CB57DF12464C5A6000B2DA5 /* BrowserDetails.swift in Sources */,
+				1CB57DE22464C5A6000B2DA5 /* Geo.swift in Sources */,
+				1CB57DE72464C5A6000B2DA5 /* PlaceContext.swift in Sources */,
+				1CB57DEE2464C5A6000B2DA5 /* AuthenticatedState.swift in Sources */,
+				1CB57DF02464C5A6000B2DA5 /* Crashes.swift in Sources */,
+				1CB57DF32464C5A6000B2DA5 /* ApplicationCloses.swift in Sources */,
+				1CB57DFC2464C5A6000B2DA5 /* Purchases.swift in Sources */,
 			);
 			runOnlyForDeploymentPostprocessing = 0;
 		};
@@ -1136,62 +1000,34 @@
 			isa = PBXSourcesBuildPhase;
 			buildActionMask = 2147483647;
 			files = (
-<<<<<<< HEAD
-				1C61A17B2446499C007EC692 /* StoreResponsePayloadManager.swift in Sources */,
-				1C61A1662446489D007EC692 /* IdentityMap.swift in Sources */,
-				1C61A16C2446489D007EC692 /* EventsBatch.swift in Sources */,
-				1C61A1682446489D007EC692 /* RequestBuilder.swift in Sources */,
-				1C61A17624464917007EC692 /* KeyValueStore.swift in Sources */,
-				1CA50BB4244D36C500683A8E /* CartItem.swift in Sources */,
-				1C61A1572446275C007EC692 /* ExperiencePlatformConstants.swift in Sources */,
-				1C61A1692446489D007EC692 /* RequestContext.swift in Sources */,
-				1C61A171244648FB007EC692 /* OperationQueue.swift in Sources */,
-				1C61A172244648FB007EC692 /* AnyCodable.swift in Sources */,
-				1C61A16A2446489D007EC692 /* StateMetadata.swift in Sources */,
-				1C61A1672446489D007EC692 /* RequestMetadata.swift in Sources */,
-				D4D5B4EB242EBB1600CAB6E4 /* ACPExperiencePlatform.swift in Sources */,
-				1C61A17724464917007EC692 /* NamedUserDefaultsStore.swift in Sources */,
-				1C61A15C24462857007EC692 /* ExperiencePlatformExtensionRequestListener.swift in Sources */,
-				1C61A17924464974007EC692 /* KonductorConfig.swift in Sources */,
-				1C61A15D24462857007EC692 /* ExperiencePlatformExtensionResponseListener.swift in Sources */,
-				1C61A14A2445549B007EC692 /* ExperiencePlatformEvent.swift in Sources */,
-				1C84325B244A19B10013F9CE /* XDMProtocols.swift in Sources */,
-				1CA50BB1244D337F00683A8E /* Product.swift in Sources */,
-				1C61A16B2446489D007EC692 /* StoreResponsePayload.swift in Sources */,
-				1C61A16D2446489D007EC692 /* EdgeRequest.swift in Sources */,
-				1CA50BAE244D32C000683A8E /* ShoppingCart.swift in Sources */,
-				1C61A1592446278C007EC692 /* ExperiencePlatformInternal.swift in Sources */,
-				1C84325F244A19EF0013F9CE /* XDMFormatters.swift in Sources */,
-=======
-				BF947F8B243F9CCE0057A6CC /* AnyCodable.swift in Sources */,
 				BF947F72243BA0BB0057A6CC /* KonductorConfig.swift in Sources */,
 				BF947F84243F0D8A0057A6CC /* RequestContextData.swift in Sources */,
 				BF947F6824366A210057A6CC /* ExperiencePlatformExtensionRequestListener.swift in Sources */,
+				1CB57DA42464BF2A000B2DA5 /* HttpConnection.swift in Sources */,
 				BF947F86243F24570057A6CC /* StoreResponsePayload.swift in Sources */,
+				1CB57DA12464BF2A000B2DA5 /* HttpMethod.swift in Sources */,
+				1CB57DA52464BF2A000B2DA5 /* NetworkRequest.swift in Sources */,
+				1CB57DA22464BF2A000B2DA5 /* NetworkServiceOverrider.swift in Sources */,
 				BF947F80243EF79D0057A6CC /* IdentityMap.swift in Sources */,
 				BF947F7A243BE3C00057A6CC /* RequestMetadata.swift in Sources */,
 				1CCD27D424592B2800E912B2 /* XDMProtocols.swift in Sources */,
 				BF947F93244126D70057A6CC /* StoreResponsePayloadManager.swift in Sources */,
-				BF947F8D244029040057A6CC /* OperationQueue.swift in Sources */,
 				BF947F7C243E75E70057A6CC /* RequestBuilder.swift in Sources */,
-				BF947F99244150530057A6CC /* KeyValueStore.swift in Sources */,
 				BF947F64243565CC0057A6CC /* ExperiencePlatformInternal.swift in Sources */,
 				D4D5B4EB242EBB1600CAB6E4 /* ACPExperiencePlatform.swift in Sources */,
 				BF947F8F2440F0940057A6CC /* StateMetadata.swift in Sources */,
 				BF947F65243565CC0057A6CC /* ExperiencePlatformConstants.swift in Sources */,
 				BF947F76243BDECA0057A6CC /* ExperiencePlatformExtensionResponseListener.swift in Sources */,
-				BF947F9724414F890057A6CC /* NamedUserDefaultsStore.swift in Sources */,
 				BF947F78243BE16C0057A6CC /* EdgeRequest.swift in Sources */,
-				D42B86BE2449007500A4E13B /* HttpMethod.swift in Sources */,
-				D42B86C4244900ED00A4E13B /* HttpConnectionPerformer.swift in Sources */,
-				D42B86C62449013200A4E13B /* NetworkService.swift in Sources */,
-				2141891A2436663A00907D0A /* ACPNetworkService.swift in Sources */,
-				D42B86C82449016300A4E13B /* NetworkServiceOverrider.swift in Sources */,
-				D42B86C0244900A100A4E13B /* HttpConnection.swift in Sources */,
-				D42B86C2244900C700A4E13B /* NetworkRequest.swift in Sources */,
+				1CB57DA02464BF2A000B2DA5 /* NetworkService.swift in Sources */,
+				1CB57DAA2464BF66000B2DA5 /* OperationQueue.swift in Sources */,
+				1CB57DAB2464BF66000B2DA5 /* AnyCodable.swift in Sources */,
+				1CB57D9F2464BF2A000B2DA5 /* HttpConnectionPerformer.swift in Sources */,
+				1CB57DA72464BF2A000B2DA5 /* NamedUserDefaultsStore.swift in Sources */,
+				1CB57DA62464BF2A000B2DA5 /* KeyValueStore.swift in Sources */,
+				1CB57DA32464BF2A000B2DA5 /* ACPNetworkService.swift in Sources */,
 				1CCD27DE245A254D00E912B2 /* XDMFormatters.swift in Sources */,
 				1CCD27C62458CB2300E912B2 /* ExperiencePlatformEvent.swift in Sources */,
->>>>>>> 4fbeefe7
 			);
 			runOnlyForDeploymentPostprocessing = 0;
 		};
@@ -1199,28 +1035,28 @@
 			isa = PBXSourcesBuildPhase;
 			buildActionMask = 2147483647;
 			files = (
-<<<<<<< HEAD
-				D4D5B52C243259B700CAB6E4 /* ExampleTest.swift in Sources */,
-=======
 				BF947F912440F6660057A6CC /* StateMetadataTests.swift in Sources */,
-				BF947F9D244181FF0057A6CC /* MockKeyValueStore.swift in Sources */,
+				1CB57DB22464C31F000B2DA5 /* MockKeyValueStore.swift in Sources */,
 				BF947FA0244569190057A6CC /* EdgeRequestTests.swift in Sources */,
 				1CCD27D82459EEB900E912B2 /* XDMFormattersTests.swift in Sources */,
 				BF947F82243F05BF0057A6CC /* IdentityMapTests.swift in Sources */,
-				BF947FA2244587520057A6CC /* TestUtils.swift in Sources */,
 				BF947FA4244613FB0057A6CC /* RequestMetadataTests.swift in Sources */,
 				BF947F7E243EA1300057A6CC /* RequestBuilderTests.swift in Sources */,
 				BF947F88243F2EF70057A6CC /* StoreResponsePayloadTests.swift in Sources */,
+				1CB57DB82464C3D4000B2DA5 /* NetworkServiceTests.swift in Sources */,
 				BF947F9E244182B30057A6CC /* StoreResponsePayloadManagerTests.swift in Sources */,
 				1CB57B262460F2B6000B2DA5 /* ACPExperiencePlatformTests.swift in Sources */,
+				1CB57DB42464C31F000B2DA5 /* TestUtils.swift in Sources */,
+				1CB57DB52464C31F000B2DA5 /* MockPerformerOverrider.swift in Sources */,
 				BF947F74243BA0E10057A6CC /* KonductorConfigTests.swift in Sources */,
 				BF947FA6244619E80057A6CC /* RequestContextDataTests.swift in Sources */,
-				D4F74FE92447A92800379258 /* MockURLSession.swift in Sources */,
-				D4F74FEB2447A94900379258 /* MockTask.swift in Sources */,
-				D4F74FE5244633B000379258 /* NetworkServiceTests.swift in Sources */,
+				D4F74FE92447A92800379258 /* (null) in Sources */,
+				D4F74FEB2447A94900379258 /* (null) in Sources */,
+				D4F74FE5244633B000379258 /* (null) in Sources */,
+				1CB57DB32464C31F000B2DA5 /* MockURLSession.swift in Sources */,
 				1CCD27DC245A240F00E912B2 /* ExperiencePlatformEventTests.swift in Sources */,
-				D4F74FE72447A8B800379258 /* MockPerformerOverrider.swift in Sources */,
->>>>>>> 4fbeefe7
+				1CB57DB62464C31F000B2DA5 /* MockTask.swift in Sources */,
+				D4F74FE72447A8B800379258 /* (null) in Sources */,
 			);
 			runOnlyForDeploymentPostprocessing = 0;
 		};
@@ -1238,21 +1074,8 @@
 			files = (
 				D4D5B57D2432977F00CAB6E4 /* AppDelegate.swift in Sources */,
 				D4D5B57F2432977F00CAB6E4 /* SceneDelegate.swift in Sources */,
-				1C50EFC4244E21A3007B49CA /* CartItem.swift in Sources */,
-				1C50EFC3244E21A1007B49CA /* Product.swift in Sources */,
 				D4D5B5812432977F00CAB6E4 /* ContentView.swift in Sources */,
-				1C84325C244A19B10013F9CE /* XDMProtocols.swift in Sources */,
-				1CA50ABC244B254B00683A8E /* ProductDataLoader.swift in Sources */,
-				1CCD27C324562FA500E912B2 /* ShoppingItemCell.swift in Sources */,
-				1C843260244A19EF0013F9CE /* XDMFormatters.swift in Sources */,
-				1C50EFBC244E2186007B49CA /* GriffonViewController.swift in Sources */,
-				1CA50AC6244B3E9C00683A8E /* ProductViewController.swift in Sources */,
-				1C50EFBA244E217E007B49CA /* SceneDelegate.swift in Sources */,
-				1C50EFB8244E2172007B49CA /* CartViewController.swift in Sources */,
-				1C50EFB9244E217A007B49CA /* AppDelegate.swift in Sources */,
-				1CA50AB9244B254B00683A8E /* ProductData.swift in Sources */,
-				1C50EFBB244E2180007B49CA /* HomeViewController.swift in Sources */,
-				1C50EFC2244E219E007B49CA /* ShoppingCart.swift in Sources */,
+				1C50EFBA244E217E007B49CA /* (null) in Sources */,
 			);
 			runOnlyForDeploymentPostprocessing = 0;
 		};
@@ -1260,23 +1083,17 @@
 			isa = PBXSourcesBuildPhase;
 			buildActionMask = 2147483647;
 			files = (
-				D4D5B59D2433F9C300CAB6E4 /* HomeViewController.swift in Sources */,
-				D4D5B5992433F9C300CAB6E4 /* AppDelegate.swift in Sources */,
-<<<<<<< HEAD
+				1CB57E082464C818000B2DA5 /* ShoppingItemCell.swift in Sources */,
+				1CB57E092464C818000B2DA5 /* GriffonViewController.swift in Sources */,
+				1CB57E042464C818000B2DA5 /* AppDelegate.swift in Sources */,
 				1CA50BB5244D36C500683A8E /* CartItem.swift in Sources */,
-				D4D5B59B2433F9C300CAB6E4 /* SceneDelegate.swift in Sources */,
-				1CA50BB8244E00CF00683A8E /* CartViewController.swift in Sources */,
-				1C84325D244A19B10013F9CE /* XDMProtocols.swift in Sources */,
-				1CA50BBB244E07DC00683A8E /* GriffonViewController.swift in Sources */,
-				1CA50ABD244B254B00683A8E /* ProductDataLoader.swift in Sources */,
-				1C843261244A19EF0013F9CE /* XDMFormatters.swift in Sources */,
-				1CA50AC7244B3E9C00683A8E /* ProductViewController.swift in Sources */,
 				1CA50BB2244D337F00683A8E /* Product.swift in Sources */,
 				1CA50BAF244D32C000683A8E /* ShoppingCart.swift in Sources */,
-				1CCD27C424562FA600E912B2 /* ShoppingItemCell.swift in Sources */,
-				1CA50ABA244B254B00683A8E /* ProductData.swift in Sources */,
-=======
->>>>>>> 4fbeefe7
+				1CB57E022464C818000B2DA5 /* ProductData.swift in Sources */,
+				1CB57E052464C818000B2DA5 /* HomeViewController.swift in Sources */,
+				1CB57E062464C818000B2DA5 /* ProductViewController.swift in Sources */,
+				1CB57E072464C818000B2DA5 /* CartViewController.swift in Sources */,
+				1CB57E032464C818000B2DA5 /* ProductDataLoader.swift in Sources */,
 			);
 			runOnlyForDeploymentPostprocessing = 0;
 		};
@@ -1352,12 +1169,14 @@
 					"@executable_path/Frameworks",
 					"@loader_path/Frameworks",
 				);
+				MACOSX_DEPLOYMENT_TARGET = 10.6;
 				OTHER_LDFLAGS = "-ObjC";
 				PRODUCT_NAME = "$(TARGET_NAME)";
 				SKIP_INSTALL = YES;
 				SWIFT_OPTIMIZATION_LEVEL = "-Onone";
 				SWIFT_VERSION = 5.0;
 				TARGETED_DEVICE_FAMILY = "1,2";
+				TVOS_DEPLOYMENT_TARGET = 10.0;
 				VALID_ARCHS = "$(ARCHS_STANDARD)";
 			};
 			name = Debug;
@@ -1374,11 +1193,13 @@
 					"@executable_path/Frameworks",
 					"@loader_path/Frameworks",
 				);
+				MACOSX_DEPLOYMENT_TARGET = 10.6;
 				OTHER_LDFLAGS = "-ObjC";
 				PRODUCT_NAME = "$(TARGET_NAME)";
 				SKIP_INSTALL = YES;
 				SWIFT_VERSION = 5.0;
 				TARGETED_DEVICE_FAMILY = "1,2";
+				TVOS_DEPLOYMENT_TARGET = 10.0;
 				VALID_ARCHS = "$(ARCHS_STANDARD)";
 			};
 			name = Release;
@@ -1501,7 +1322,7 @@
 		};
 		D4D5B4EF242EBB1700CAB6E4 /* Debug */ = {
 			isa = XCBuildConfiguration;
-			baseConfigurationReference = AB25FE2EDB4499D7EC12B963 /* Pods-ACPExperiencePlatform.debug.xcconfig */;
+			baseConfigurationReference = EFEBCE68C8BA21F18FA839AF /* Pods-ACPExperiencePlatform.debug.xcconfig */;
 			buildSettings = {
 				CODE_SIGN_STYLE = Automatic;
 				DEVELOPMENT_TEAM = FKGEE875K4;
@@ -1531,12 +1352,12 @@
 		};
 		D4D5B52A2432599B00CAB6E4 /* Debug */ = {
 			isa = XCBuildConfiguration;
-			baseConfigurationReference = 4F773F3302DBF2815ED0EA7A /* Pods-unitTests.debug.xcconfig */;
+			baseConfigurationReference = 252F88216980BE07FFC026AF /* Pods-unitTests.debug.xcconfig */;
 			buildSettings = {
 				CODE_SIGN_STYLE = Automatic;
 				DEVELOPMENT_TEAM = FKGEE875K4;
 				INFOPLIST_FILE = ../../code/unitTests/Info.plist;
-				IPHONEOS_DEPLOYMENT_TARGET = 13.2;
+				IPHONEOS_DEPLOYMENT_TARGET = 11.0;
 				LD_RUNPATH_SEARCH_PATHS = (
 					"$(inherited)",
 					"@executable_path/Frameworks",
@@ -1546,18 +1367,19 @@
 				PRODUCT_NAME = "$(TARGET_NAME)";
 				SWIFT_VERSION = 5.0;
 				TARGETED_DEVICE_FAMILY = "1,2";
+				TVOS_DEPLOYMENT_TARGET = 11.0;
 				VALID_ARCHS = "$(ARCHS_STANDARD)";
 			};
 			name = Debug;
 		};
 		D4D5B52B2432599B00CAB6E4 /* Release */ = {
 			isa = XCBuildConfiguration;
-			baseConfigurationReference = 347DF141FA5655015F50E932 /* Pods-unitTests.release.xcconfig */;
+			baseConfigurationReference = 733AB40149975B3AFE35842D /* Pods-unitTests.release.xcconfig */;
 			buildSettings = {
 				CODE_SIGN_STYLE = Automatic;
 				DEVELOPMENT_TEAM = FKGEE875K4;
 				INFOPLIST_FILE = ../../code/unitTests/Info.plist;
-				IPHONEOS_DEPLOYMENT_TARGET = 13.2;
+				IPHONEOS_DEPLOYMENT_TARGET = 11.0;
 				LD_RUNPATH_SEARCH_PATHS = (
 					"$(inherited)",
 					"@executable_path/Frameworks",
@@ -1567,6 +1389,7 @@
 				PRODUCT_NAME = "$(TARGET_NAME)";
 				SWIFT_VERSION = 5.0;
 				TARGETED_DEVICE_FAMILY = "1,2";
+				TVOS_DEPLOYMENT_TARGET = 11.0;
 				VALID_ARCHS = "$(ARCHS_STANDARD)";
 			};
 			name = Release;
@@ -1578,44 +1401,48 @@
 				CODE_SIGN_STYLE = Automatic;
 				DEVELOPMENT_TEAM = FKGEE875K4;
 				INFOPLIST_FILE = ../../code/functionalTests/Info.plist;
-				IPHONEOS_DEPLOYMENT_TARGET = 13.2;
+				IPHONEOS_DEPLOYMENT_TARGET = 10.0;
 				LD_RUNPATH_SEARCH_PATHS = (
 					"$(inherited)",
 					"@executable_path/Frameworks",
 					"@loader_path/Frameworks",
 				);
+				MACOSX_DEPLOYMENT_TARGET = 10.6;
 				PRODUCT_BUNDLE_IDENTIFIER = com.adobe.functionalTests;
 				PRODUCT_NAME = "$(TARGET_NAME)";
 				SWIFT_VERSION = 5.0;
 				TARGETED_DEVICE_FAMILY = "1,2";
 				VALID_ARCHS = "$(ARCHS_STANDARD)";
+				WATCHOS_DEPLOYMENT_TARGET = 4.0;
 			};
 			name = Debug;
 		};
 		D4D5B53D24325AB800CAB6E4 /* Release */ = {
 			isa = XCBuildConfiguration;
-			baseConfigurationReference = 15E19B6CBD7F554A298156F6 /* Pods-functionalTests.release.xcconfig */;
+			baseConfigurationReference = 3B26982ECF08659E133074DA /* Pods-functionalTests.release.xcconfig */;
 			buildSettings = {
 				CODE_SIGN_STYLE = Automatic;
 				DEVELOPMENT_TEAM = FKGEE875K4;
 				INFOPLIST_FILE = ../../code/functionalTests/Info.plist;
-				IPHONEOS_DEPLOYMENT_TARGET = 13.2;
+				IPHONEOS_DEPLOYMENT_TARGET = 10.0;
 				LD_RUNPATH_SEARCH_PATHS = (
 					"$(inherited)",
 					"@executable_path/Frameworks",
 					"@loader_path/Frameworks",
 				);
+				MACOSX_DEPLOYMENT_TARGET = 10.6;
 				PRODUCT_BUNDLE_IDENTIFIER = com.adobe.functionalTests;
 				PRODUCT_NAME = "$(TARGET_NAME)";
 				SWIFT_VERSION = 5.0;
 				TARGETED_DEVICE_FAMILY = "1,2";
 				VALID_ARCHS = "$(ARCHS_STANDARD)";
+				WATCHOS_DEPLOYMENT_TARGET = 4.0;
 			};
 			name = Release;
 		};
 		D4D5B58B2432977F00CAB6E4 /* Debug */ = {
 			isa = XCBuildConfiguration;
-			baseConfigurationReference = 83196435BA71A616F1B9EE0C /* Pods-AEPDemoAppSwiftUI.debug.xcconfig */;
+			baseConfigurationReference = ABCC15B0D190A5557BEAD4A4 /* Pods-AEPDemoAppSwiftUI.debug.xcconfig */;
 			buildSettings = {
 				ASSETCATALOG_COMPILER_APPICON_NAME = AppIcon;
 				CODE_SIGN_STYLE = Automatic;
@@ -1623,11 +1450,7 @@
 				DEVELOPMENT_TEAM = FKGEE875K4;
 				ENABLE_PREVIEWS = YES;
 				INFOPLIST_FILE = ../../demo/AEPDemoAppSwiftUI/Info.plist;
-<<<<<<< HEAD
-				IPHONEOS_DEPLOYMENT_TARGET = 10.0;
-=======
 				IPHONEOS_DEPLOYMENT_TARGET = 13.0;
->>>>>>> 4fbeefe7
 				LD_RUNPATH_SEARCH_PATHS = (
 					"$(inherited)",
 					"@executable_path/Frameworks",
@@ -1643,13 +1466,14 @@
 				PRODUCT_NAME = "$(TARGET_NAME)";
 				SWIFT_VERSION = 5.0;
 				TARGETED_DEVICE_FAMILY = "1,2";
+				TVOS_DEPLOYMENT_TARGET = 13.0;
 				VALID_ARCHS = "$(ARCHS_STANDARD)";
 			};
 			name = Debug;
 		};
 		D4D5B58C2432977F00CAB6E4 /* Release */ = {
 			isa = XCBuildConfiguration;
-			baseConfigurationReference = 823119B68364F1FF445EB197 /* Pods-AEPDemoAppSwiftUI.release.xcconfig */;
+			baseConfigurationReference = F184B578808FC41940E65067 /* Pods-AEPDemoAppSwiftUI.release.xcconfig */;
 			buildSettings = {
 				ASSETCATALOG_COMPILER_APPICON_NAME = AppIcon;
 				CODE_SIGN_STYLE = Automatic;
@@ -1657,11 +1481,7 @@
 				DEVELOPMENT_TEAM = FKGEE875K4;
 				ENABLE_PREVIEWS = YES;
 				INFOPLIST_FILE = ../../demo/AEPDemoAppSwiftUI/Info.plist;
-<<<<<<< HEAD
-				IPHONEOS_DEPLOYMENT_TARGET = 10.0;
-=======
 				IPHONEOS_DEPLOYMENT_TARGET = 13.0;
->>>>>>> 4fbeefe7
 				LD_RUNPATH_SEARCH_PATHS = (
 					"$(inherited)",
 					"@executable_path/Frameworks",
@@ -1670,6 +1490,7 @@
 				PRODUCT_NAME = "$(TARGET_NAME)";
 				SWIFT_VERSION = 5.0;
 				TARGETED_DEVICE_FAMILY = "1,2";
+				TVOS_DEPLOYMENT_TARGET = 13.0;
 				VALID_ARCHS = "$(ARCHS_STANDARD)";
 			};
 			name = Release;
@@ -1688,17 +1509,19 @@
 					"$(inherited)",
 					"@executable_path/Frameworks",
 				);
+				MACOSX_DEPLOYMENT_TARGET = 10.6;
 				PRODUCT_BUNDLE_IDENTIFIER = com.adobe.AEPCommerceDemoApp;
 				PRODUCT_NAME = "$(TARGET_NAME)";
 				SWIFT_VERSION = 5.0;
 				TARGETED_DEVICE_FAMILY = "1,2";
+				TVOS_DEPLOYMENT_TARGET = 10.0;
 				VALID_ARCHS = "$(ARCHS_STANDARD)";
 			};
 			name = Debug;
 		};
 		D4D5B5A92433F9C400CAB6E4 /* Release */ = {
 			isa = XCBuildConfiguration;
-			baseConfigurationReference = 4D26EF3DA5C26AE13A39116B /* Pods-AEPCommerceDemoApp.release.xcconfig */;
+			baseConfigurationReference = 4DAE0DA5FFCF1FB90CB325DB /* Pods-AEPCommerceDemoApp.release.xcconfig */;
 			buildSettings = {
 				ASSETCATALOG_COMPILER_APPICON_NAME = AppIcon;
 				CODE_SIGN_STYLE = Automatic;
@@ -1710,10 +1533,12 @@
 					"$(inherited)",
 					"@executable_path/Frameworks",
 				);
+				MACOSX_DEPLOYMENT_TARGET = 10.6;
 				PRODUCT_BUNDLE_IDENTIFIER = com.adobe.AEPCommerceDemoApp;
 				PRODUCT_NAME = "$(TARGET_NAME)";
 				SWIFT_VERSION = 5.0;
 				TARGETED_DEVICE_FAMILY = "1,2";
+				TVOS_DEPLOYMENT_TARGET = 10.0;
 				VALID_ARCHS = "$(ARCHS_STANDARD)";
 			};
 			name = Release;
