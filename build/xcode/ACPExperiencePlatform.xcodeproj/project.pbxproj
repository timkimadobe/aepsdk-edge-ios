--- conflicted
+++ resolved
@@ -7,25 +7,12 @@
 	objects = {
 
 /* Begin PBXBuildFile section */
-<<<<<<< HEAD
-		08346CE923A155371C3549BF /* Pods_unitTests.framework in Frameworks */ = {isa = PBXBuildFile; fileRef = 6A1813E6A4ABDA07B5B9268F /* Pods_unitTests.framework */; };
-		16FE7A31C7DAAF9F4E529FAD /* Pods_AEPCommerceDemoApp.framework in Frameworks */ = {isa = PBXBuildFile; fileRef = A7A8933DE27A288E8CCC4C61 /* Pods_AEPCommerceDemoApp.framework */; };
-		1C61A14A2445549B007EC692 /* ExperiencePlatformEvent.swift in Sources */ = {isa = PBXBuildFile; fileRef = 1C61A1492445549B007EC692 /* ExperiencePlatformEvent.swift */; };
-		1C7F9144245261D8001612ED /* XDMFormattersTests.swift in Sources */ = {isa = PBXBuildFile; fileRef = 1C7F9143245261D8001612ED /* XDMFormattersTests.swift */; };
-		1C7F9147245316A4001612ED /* ExperiencePlatformEventTests.swift in Sources */ = {isa = PBXBuildFile; fileRef = 1C7F9146245316A4001612ED /* ExperiencePlatformEventTests.swift */; };
-		1C84325B244A19B10013F9CE /* XDMProtocols.swift in Sources */ = {isa = PBXBuildFile; fileRef = 1C84325A244A19B10013F9CE /* XDMProtocols.swift */; };
-		1C84325F244A19EF0013F9CE /* XDMFormatters.swift in Sources */ = {isa = PBXBuildFile; fileRef = 1C84325E244A19EF0013F9CE /* XDMFormatters.swift */; };
-		60779FA70473598C0F52EF96 /* Pods_AEPDemoAppSwiftUI.framework in Frameworks */ = {isa = PBXBuildFile; fileRef = 86A2B8F00D380A56B98C5B2C /* Pods_AEPDemoAppSwiftUI.framework */; };
-		7BA0355DED886EDBDD884FB8 /* Pods_ACPExperiencePlatform.framework in Frameworks */ = {isa = PBXBuildFile; fileRef = 8AA521D8593FDD04EE662B1A /* Pods_ACPExperiencePlatform.framework */; };
-		A53484FE747C8CF4E96FDFB3 /* Pods_functionalTests.framework in Frameworks */ = {isa = PBXBuildFile; fileRef = 125A7C7C99BD76D8EB7F3CF2 /* Pods_functionalTests.framework */; };
-=======
 		2141891A2436663A00907D0A /* ACPNetworkService.swift in Sources */ = {isa = PBXBuildFile; fileRef = 214189182436663A00907D0A /* ACPNetworkService.swift */; };
 		490599ACF7DE3C0A0092BECC /* Pods_unitTests.framework in Frameworks */ = {isa = PBXBuildFile; fileRef = 7ED71717352BC28F3B63AF1C /* Pods_unitTests.framework */; };
 		68731D9E49F10F79248BE550 /* Pods_AEPCommerceDemoApp.framework in Frameworks */ = {isa = PBXBuildFile; fileRef = 6CC57F9F0692D56FA85489EF /* Pods_AEPCommerceDemoApp.framework */; };
 		6ABE2134790901CF0445BACE /* Pods_functionalTests.framework in Frameworks */ = {isa = PBXBuildFile; fileRef = B803FF967131F9FA944775CD /* Pods_functionalTests.framework */; };
 		73899DE74DC413D4346293B0 /* Pods_AEPDemoAppSwiftUI.framework in Frameworks */ = {isa = PBXBuildFile; fileRef = 00E26DCA0284CBFDA951A1E0 /* Pods_AEPDemoAppSwiftUI.framework */; };
 		97ED2776F18792FA4263423E /* Pods_ACPExperiencePlatform.framework in Frameworks */ = {isa = PBXBuildFile; fileRef = 27B6956263FCE1C13E3298E6 /* Pods_ACPExperiencePlatform.framework */; };
->>>>>>> 947d95c3
 		BF947F64243565CC0057A6CC /* ExperiencePlatformInternal.swift in Sources */ = {isa = PBXBuildFile; fileRef = BF947F62243565CC0057A6CC /* ExperiencePlatformInternal.swift */; platformFilter = ios; };
 		BF947F65243565CC0057A6CC /* ExperiencePlatformConstants.swift in Sources */ = {isa = PBXBuildFile; fileRef = BF947F63243565CC0057A6CC /* ExperiencePlatformConstants.swift */; platformFilter = ios; };
 		BF947F6824366A210057A6CC /* ExperiencePlatformExtensionRequestListener.swift in Sources */ = {isa = PBXBuildFile; fileRef = BF947F6724366A210057A6CC /* ExperiencePlatformExtensionRequestListener.swift */; platformFilter = ios; };
@@ -114,25 +101,6 @@
 /* End PBXCopyFilesBuildPhase section */
 
 /* Begin PBXFileReference section */
-<<<<<<< HEAD
-		125A7C7C99BD76D8EB7F3CF2 /* Pods_functionalTests.framework */ = {isa = PBXFileReference; explicitFileType = wrapper.framework; includeInIndex = 0; path = Pods_functionalTests.framework; sourceTree = BUILT_PRODUCTS_DIR; };
-		1C61A1492445549B007EC692 /* ExperiencePlatformEvent.swift */ = {isa = PBXFileReference; fileEncoding = 4; lastKnownFileType = sourcecode.swift; path = ExperiencePlatformEvent.swift; sourceTree = "<group>"; };
-		1C7F9143245261D8001612ED /* XDMFormattersTests.swift */ = {isa = PBXFileReference; lastKnownFileType = sourcecode.swift; path = XDMFormattersTests.swift; sourceTree = "<group>"; };
-		1C7F9146245316A4001612ED /* ExperiencePlatformEventTests.swift */ = {isa = PBXFileReference; lastKnownFileType = sourcecode.swift; path = ExperiencePlatformEventTests.swift; sourceTree = "<group>"; };
-		1C84325A244A19B10013F9CE /* XDMProtocols.swift */ = {isa = PBXFileReference; lastKnownFileType = sourcecode.swift; path = XDMProtocols.swift; sourceTree = "<group>"; };
-		1C84325E244A19EF0013F9CE /* XDMFormatters.swift */ = {isa = PBXFileReference; lastKnownFileType = sourcecode.swift; path = XDMFormatters.swift; sourceTree = "<group>"; };
-		3662B352FBD358A245918768 /* Pods-functionalTests.release.xcconfig */ = {isa = PBXFileReference; includeInIndex = 1; lastKnownFileType = text.xcconfig; name = "Pods-functionalTests.release.xcconfig"; path = "Target Support Files/Pods-functionalTests/Pods-functionalTests.release.xcconfig"; sourceTree = "<group>"; };
-		4C365863D368C0AFF47F3654 /* Pods-functionalTests.debug.xcconfig */ = {isa = PBXFileReference; includeInIndex = 1; lastKnownFileType = text.xcconfig; name = "Pods-functionalTests.debug.xcconfig"; path = "Target Support Files/Pods-functionalTests/Pods-functionalTests.debug.xcconfig"; sourceTree = "<group>"; };
-		4D26EF3DA5C26AE13A39116B /* Pods-AEPCommerceDemoApp.release.xcconfig */ = {isa = PBXFileReference; includeInIndex = 1; lastKnownFileType = text.xcconfig; name = "Pods-AEPCommerceDemoApp.release.xcconfig"; path = "Target Support Files/Pods-AEPCommerceDemoApp/Pods-AEPCommerceDemoApp.release.xcconfig"; sourceTree = "<group>"; };
-		6A1813E6A4ABDA07B5B9268F /* Pods_unitTests.framework */ = {isa = PBXFileReference; explicitFileType = wrapper.framework; includeInIndex = 0; path = Pods_unitTests.framework; sourceTree = BUILT_PRODUCTS_DIR; };
-		823119B68364F1FF445EB197 /* Pods-AEPDemoAppSwiftUI.release.xcconfig */ = {isa = PBXFileReference; includeInIndex = 1; lastKnownFileType = text.xcconfig; name = "Pods-AEPDemoAppSwiftUI.release.xcconfig"; path = "Target Support Files/Pods-AEPDemoAppSwiftUI/Pods-AEPDemoAppSwiftUI.release.xcconfig"; sourceTree = "<group>"; };
-		83196435BA71A616F1B9EE0C /* Pods-AEPDemoAppSwiftUI.debug.xcconfig */ = {isa = PBXFileReference; includeInIndex = 1; lastKnownFileType = text.xcconfig; name = "Pods-AEPDemoAppSwiftUI.debug.xcconfig"; path = "Target Support Files/Pods-AEPDemoAppSwiftUI/Pods-AEPDemoAppSwiftUI.debug.xcconfig"; sourceTree = "<group>"; };
-		86A2B8F00D380A56B98C5B2C /* Pods_AEPDemoAppSwiftUI.framework */ = {isa = PBXFileReference; explicitFileType = wrapper.framework; includeInIndex = 0; path = Pods_AEPDemoAppSwiftUI.framework; sourceTree = BUILT_PRODUCTS_DIR; };
-		8AA521D8593FDD04EE662B1A /* Pods_ACPExperiencePlatform.framework */ = {isa = PBXFileReference; explicitFileType = wrapper.framework; includeInIndex = 0; path = Pods_ACPExperiencePlatform.framework; sourceTree = BUILT_PRODUCTS_DIR; };
-		A7A8933DE27A288E8CCC4C61 /* Pods_AEPCommerceDemoApp.framework */ = {isa = PBXFileReference; explicitFileType = wrapper.framework; includeInIndex = 0; path = Pods_AEPCommerceDemoApp.framework; sourceTree = BUILT_PRODUCTS_DIR; };
-		AB25FE2EDB4499D7EC12B963 /* Pods-ACPExperiencePlatform.debug.xcconfig */ = {isa = PBXFileReference; includeInIndex = 1; lastKnownFileType = text.xcconfig; name = "Pods-ACPExperiencePlatform.debug.xcconfig"; path = "Target Support Files/Pods-ACPExperiencePlatform/Pods-ACPExperiencePlatform.debug.xcconfig"; sourceTree = "<group>"; };
-		BBE094F0BA76234B2D689502 /* Pods-unitTests.release.xcconfig */ = {isa = PBXFileReference; includeInIndex = 1; lastKnownFileType = text.xcconfig; name = "Pods-unitTests.release.xcconfig"; path = "Target Support Files/Pods-unitTests/Pods-unitTests.release.xcconfig"; sourceTree = "<group>"; };
-=======
 		00E26DCA0284CBFDA951A1E0 /* Pods_AEPDemoAppSwiftUI.framework */ = {isa = PBXFileReference; explicitFileType = wrapper.framework; includeInIndex = 0; path = Pods_AEPDemoAppSwiftUI.framework; sourceTree = BUILT_PRODUCTS_DIR; };
 		214189182436663A00907D0A /* ACPNetworkService.swift */ = {isa = PBXFileReference; fileEncoding = 4; lastKnownFileType = sourcecode.swift; path = ACPNetworkService.swift; sourceTree = "<group>"; xcLanguageSpecificationIdentifier = xcode.lang.swift; };
 		235BE7EBF849E66B0516E7E4 /* Pods-AEPDemoAppSwiftUI.release.xcconfig */ = {isa = PBXFileReference; includeInIndex = 1; lastKnownFileType = text.xcconfig; name = "Pods-AEPDemoAppSwiftUI.release.xcconfig"; path = "Target Support Files/Pods-AEPDemoAppSwiftUI/Pods-AEPDemoAppSwiftUI.release.xcconfig"; sourceTree = "<group>"; };
@@ -147,7 +115,6 @@
 		8984469654A17DC8F3762C7E /* Pods-functionalTests.debug.xcconfig */ = {isa = PBXFileReference; includeInIndex = 1; lastKnownFileType = text.xcconfig; name = "Pods-functionalTests.debug.xcconfig"; path = "Target Support Files/Pods-functionalTests/Pods-functionalTests.debug.xcconfig"; sourceTree = "<group>"; };
 		B1B68A6EEAE7926E5EF3AF66 /* Pods-ACPExperiencePlatform.debug.xcconfig */ = {isa = PBXFileReference; includeInIndex = 1; lastKnownFileType = text.xcconfig; name = "Pods-ACPExperiencePlatform.debug.xcconfig"; path = "Target Support Files/Pods-ACPExperiencePlatform/Pods-ACPExperiencePlatform.debug.xcconfig"; sourceTree = "<group>"; };
 		B803FF967131F9FA944775CD /* Pods_functionalTests.framework */ = {isa = PBXFileReference; explicitFileType = wrapper.framework; includeInIndex = 0; path = Pods_functionalTests.framework; sourceTree = BUILT_PRODUCTS_DIR; };
->>>>>>> 947d95c3
 		BF947F62243565CC0057A6CC /* ExperiencePlatformInternal.swift */ = {isa = PBXFileReference; fileEncoding = 4; lastKnownFileType = sourcecode.swift; path = ExperiencePlatformInternal.swift; sourceTree = "<group>"; };
 		BF947F63243565CC0057A6CC /* ExperiencePlatformConstants.swift */ = {isa = PBXFileReference; fileEncoding = 4; lastKnownFileType = sourcecode.swift; path = ExperiencePlatformConstants.swift; sourceTree = "<group>"; };
 		BF947F6724366A210057A6CC /* ExperiencePlatformExtensionRequestListener.swift */ = {isa = PBXFileReference; lastKnownFileType = sourcecode.swift; path = ExperiencePlatformExtensionRequestListener.swift; sourceTree = "<group>"; };
@@ -261,20 +228,7 @@
 /* End PBXFrameworksBuildPhase section */
 
 /* Begin PBXGroup section */
-<<<<<<< HEAD
-		1C61A14B2445551F007EC692 /* xdm */ = {
-			isa = PBXGroup;
-			children = (
-				1C84325A244A19B10013F9CE /* XDMProtocols.swift */,
-				1C84325E244A19EF0013F9CE /* XDMFormatters.swift */,
-			);
-			path = xdm;
-			sourceTree = "<group>";
-		};
-		77683D9D134523BDB73EDF7F /* Frameworks */ = {
-=======
 		3D58C2DAD484DB3BF2A7F8DB /* Frameworks */ = {
->>>>>>> 947d95c3
 			isa = PBXGroup;
 			children = (
 				27B6956263FCE1C13E3298E6 /* Pods_ACPExperiencePlatform.framework */,
@@ -348,10 +302,8 @@
 		D4D5B4E9242EBB1600CAB6E4 /* src */ = {
 			isa = PBXGroup;
 			children = (
+				BF947F9A2441811E0057A6CC /* services */,
 				BF947F89243F9C9E0057A6CC /* util */,
-				BF947F9A2441811E0057A6CC /* services */,
-				1C61A14B2445551F007EC692 /* xdm */,
-				1C61A1492445549B007EC692 /* ExperiencePlatformEvent.swift */,
 				D4D5B4EA242EBB1600CAB6E4 /* ACPExperiencePlatform.swift */,
 				BF947F63243565CC0057A6CC /* ExperiencePlatformConstants.swift */,
 				BF947F62243565CC0057A6CC /* ExperiencePlatformInternal.swift */,
@@ -386,8 +338,6 @@
 				BF947F902440F6660057A6CC /* StateMetadataTests.swift */,
 				BF947F87243F2EF70057A6CC /* StoreResponsePayloadTests.swift */,
 				BF947F9424414E3E0057A6CC /* StoreResponsePayloadManagerTests.swift */,
-				1C7F9143245261D8001612ED /* XDMFormattersTests.swift */,
-				1C7F9146245316A4001612ED /* ExperiencePlatformEventTests.swift */,
 			);
 			name = unitTests;
 			path = ../../code/unitTests;
@@ -781,9 +731,6 @@
 				BF947F99244150530057A6CC /* KeyValueStore.swift in Sources */,
 				BF947F64243565CC0057A6CC /* ExperiencePlatformInternal.swift in Sources */,
 				D4D5B4EB242EBB1600CAB6E4 /* ACPExperiencePlatform.swift in Sources */,
-				1C61A14A2445549B007EC692 /* ExperiencePlatformEvent.swift in Sources */,
-				1C84325B244A19B10013F9CE /* XDMProtocols.swift in Sources */,
-				1C84325F244A19EF0013F9CE /* XDMFormatters.swift in Sources */,
 				BF947F8F2440F0940057A6CC /* StateMetadata.swift in Sources */,
 				BF947F65243565CC0057A6CC /* ExperiencePlatformConstants.swift in Sources */,
 				BF947F76243BDECA0057A6CC /* ExperiencePlatformExtensionResponseListener.swift in Sources */,
@@ -809,12 +756,10 @@
 				BF947F82243F05BF0057A6CC /* IdentityMapTests.swift in Sources */,
 				BF947FA2244587520057A6CC /* TestUtils.swift in Sources */,
 				BF947FA4244613FB0057A6CC /* RequestMetadataTests.swift in Sources */,
-				1C7F9147245316A4001612ED /* ExperiencePlatformEventTests.swift in Sources */,
 				BF947F7E243EA1300057A6CC /* RequestBuilderTests.swift in Sources */,
 				BF947F88243F2EF70057A6CC /* StoreResponsePayloadTests.swift in Sources */,
 				BF947F9E244182B30057A6CC /* StoreResponsePayloadManagerTests.swift in Sources */,
 				BF947F74243BA0E10057A6CC /* KonductorConfigTests.swift in Sources */,
-				1C7F9144245261D8001612ED /* XDMFormattersTests.swift in Sources */,
 				BF947FA6244619E80057A6CC /* RequestContextDataTests.swift in Sources */,
 				D4F74FE92447A92800379258 /* MockURLSession.swift in Sources */,
 				D4F74FEB2447A94900379258 /* MockTask.swift in Sources */,
