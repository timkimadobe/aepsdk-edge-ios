// !$*UTF8*$!
{
	archiveVersion = 1;
	classes = {
	};
	objectVersion = 52;
	objects = {

/* Begin PBXBuildFile section */
		004A8B99D4DB7B4FCBF4A3CC /* Pods_AEPCommerceDemoApp.framework in Frameworks */ = {isa = PBXBuildFile; fileRef = 8A6597F0A2531D30ED796E14 /* Pods_AEPCommerceDemoApp.framework */; };
		1C107BFA2470319A009582FA /* CheckOutViewController.swift in Sources */ = {isa = PBXBuildFile; fileRef = 1C107BF82470319A009582FA /* CheckOutViewController.swift */; };
		1C107BFC2472ED1A009582FA /* UIViewControllerSnackBar.swift in Sources */ = {isa = PBXBuildFile; fileRef = 1C107BFB2472ED1A009582FA /* UIViewControllerSnackBar.swift */; };
		1C107C0024737FA1009582FA /* AEPDemoConstants.swift in Sources */ = {isa = PBXBuildFile; fileRef = 1C107BFF24737FA1009582FA /* AEPDemoConstants.swift */; };
		1C107C05247436A6009582FA /* GriffonViewController.swift in Sources */ = {isa = PBXBuildFile; fileRef = 1CA50BB9244E07DB00683A8E /* GriffonViewController.swift */; };
		1CA50BAF244D32C000683A8E /* ShoppingCart.swift in Sources */ = {isa = PBXBuildFile; fileRef = 1CA50BAD244D32C000683A8E /* ShoppingCart.swift */; };
		1CA50BB2244D337F00683A8E /* Product.swift in Sources */ = {isa = PBXBuildFile; fileRef = 1CA50BB0244D337F00683A8E /* Product.swift */; };
		1CA50BB5244D36C500683A8E /* CartItem.swift in Sources */ = {isa = PBXBuildFile; fileRef = 1CA50BB3244D36C500683A8E /* CartItem.swift */; };
		1CB57B262460F2B6000B2DA5 /* ACPExperiencePlatformTests.swift in Sources */ = {isa = PBXBuildFile; fileRef = 1CB57B242460EF0C000B2DA5 /* ACPExperiencePlatformTests.swift */; };
		1CB57D1E2462CCF7000B2DA5 /* libxdmlib.a in Frameworks */ = {isa = PBXBuildFile; fileRef = 1CB579D1245DFA81000B2DA5 /* libxdmlib.a */; };
		1CB57DDD2464C5A6000B2DA5 /* ProductListAdds.swift in Sources */ = {isa = PBXBuildFile; fileRef = 1CB57DBA2464C5A4000B2DA5 /* ProductListAdds.swift */; };
		1CB57DDE2464C5A6000B2DA5 /* Environment.swift in Sources */ = {isa = PBXBuildFile; fileRef = 1CB57DBB2464C5A4000B2DA5 /* Environment.swift */; };
		1CB57DDF2464C5A6000B2DA5 /* ProductListItemsItem.swift in Sources */ = {isa = PBXBuildFile; fileRef = 1CB57DBC2464C5A4000B2DA5 /* ProductListItemsItem.swift */; };
		1CB57DE02464C5A6000B2DA5 /* MobileSDKPlatformEventSchema.swift in Sources */ = {isa = PBXBuildFile; fileRef = 1CB57DBD2464C5A4000B2DA5 /* MobileSDKPlatformEventSchema.swift */; };
		1CB57DE12464C5A6000B2DA5 /* ProductListReopens.swift in Sources */ = {isa = PBXBuildFile; fileRef = 1CB57DBE2464C5A4000B2DA5 /* ProductListReopens.swift */; };
		1CB57DE22464C5A6000B2DA5 /* Geo.swift in Sources */ = {isa = PBXBuildFile; fileRef = 1CB57DBF2464C5A4000B2DA5 /* Geo.swift */; };
		1CB57DE32464C5A6000B2DA5 /* ConnectionType.swift in Sources */ = {isa = PBXBuildFile; fileRef = 1CB57DC02464C5A4000B2DA5 /* ConnectionType.swift */; };
		1CB57DE42464C5A6000B2DA5 /* Checkouts.swift in Sources */ = {isa = PBXBuildFile; fileRef = 1CB57DC12464C5A4000B2DA5 /* Checkouts.swift */; };
		1CB57DE52464C5A6000B2DA5 /* ProductListRemovals.swift in Sources */ = {isa = PBXBuildFile; fileRef = 1CB57DC22464C5A4000B2DA5 /* ProductListRemovals.swift */; };
		1CB57DE62464C5A6000B2DA5 /* Upgrades.swift in Sources */ = {isa = PBXBuildFile; fileRef = 1CB57DC32464C5A4000B2DA5 /* Upgrades.swift */; };
		1CB57DE72464C5A6000B2DA5 /* PlaceContext.swift in Sources */ = {isa = PBXBuildFile; fileRef = 1CB57DC42464C5A4000B2DA5 /* PlaceContext.swift */; };
		1CB57DE82464C5A6000B2DA5 /* ScreenOrientation.swift in Sources */ = {isa = PBXBuildFile; fileRef = 1CB57DC52464C5A4000B2DA5 /* ScreenOrientation.swift */; };
		1CB57DE92464C5A6000B2DA5 /* ProductListViews.swift in Sources */ = {isa = PBXBuildFile; fileRef = 1CB57DC62464C5A4000B2DA5 /* ProductListViews.swift */; };
		1CB57DEA2464C5A6000B2DA5 /* Device.swift in Sources */ = {isa = PBXBuildFile; fileRef = 1CB57DC72464C5A4000B2DA5 /* Device.swift */; };
		1CB57DEB2464C5A6000B2DA5 /* CartAbandons.swift in Sources */ = {isa = PBXBuildFile; fileRef = 1CB57DC82464C5A4000B2DA5 /* CartAbandons.swift */; };
		1CB57DEC2464C5A6000B2DA5 /* InStorePurchase.swift in Sources */ = {isa = PBXBuildFile; fileRef = 1CB57DC92464C5A4000B2DA5 /* InStorePurchase.swift */; };
		1CB57DED2464C5A6000B2DA5 /* Application.swift in Sources */ = {isa = PBXBuildFile; fileRef = 1CB57DCA2464C5A4000B2DA5 /* Application.swift */; };
		1CB57DEE2464C5A6000B2DA5 /* AuthenticatedState.swift in Sources */ = {isa = PBXBuildFile; fileRef = 1CB57DCB2464C5A5000B2DA5 /* AuthenticatedState.swift */; };
		1CB57DEF2464C5A6000B2DA5 /* FirstLaunches.swift in Sources */ = {isa = PBXBuildFile; fileRef = 1CB57DCC2464C5A5000B2DA5 /* FirstLaunches.swift */; };
		1CB57DF02464C5A6000B2DA5 /* Crashes.swift in Sources */ = {isa = PBXBuildFile; fileRef = 1CB57DCD2464C5A5000B2DA5 /* Crashes.swift */; };
		1CB57DF12464C5A6000B2DA5 /* BrowserDetails.swift in Sources */ = {isa = PBXBuildFile; fileRef = 1CB57DCE2464C5A5000B2DA5 /* BrowserDetails.swift */; };
		1CB57DF22464C5A6000B2DA5 /* FeatureUsages.swift in Sources */ = {isa = PBXBuildFile; fileRef = 1CB57DCF2464C5A5000B2DA5 /* FeatureUsages.swift */; };
		1CB57DF32464C5A6000B2DA5 /* ApplicationCloses.swift in Sources */ = {isa = PBXBuildFile; fileRef = 1CB57DD02464C5A5000B2DA5 /* ApplicationCloses.swift */; };
		1CB57DF42464C5A6000B2DA5 /* Installs.swift in Sources */ = {isa = PBXBuildFile; fileRef = 1CB57DD12464C5A5000B2DA5 /* Installs.swift */; };
		1CB57DF52464C5A6000B2DA5 /* Launches.swift in Sources */ = {isa = PBXBuildFile; fileRef = 1CB57DD22464C5A5000B2DA5 /* Launches.swift */; };
		1CB57DF62464C5A6000B2DA5 /* PaymentsItem.swift in Sources */ = {isa = PBXBuildFile; fileRef = 1CB57DD32464C5A5000B2DA5 /* PaymentsItem.swift */; };
		1CB57DF72464C5A6000B2DA5 /* ProductViews.swift in Sources */ = {isa = PBXBuildFile; fileRef = 1CB57DD42464C5A5000B2DA5 /* ProductViews.swift */; };
		1CB57DF82464C5A6000B2DA5 /* SaveForLaters.swift in Sources */ = {isa = PBXBuildFile; fileRef = 1CB57DD52464C5A5000B2DA5 /* SaveForLaters.swift */; };
		1CB57DF92464C5A6000B2DA5 /* Commerce.swift in Sources */ = {isa = PBXBuildFile; fileRef = 1CB57DD62464C5A5000B2DA5 /* Commerce.swift */; };
		1CB57DFA2464C5A6000B2DA5 /* ProductListOpens.swift in Sources */ = {isa = PBXBuildFile; fileRef = 1CB57DD72464C5A5000B2DA5 /* ProductListOpens.swift */; };
		1CB57DFB2464C5A6000B2DA5 /* Type.swift in Sources */ = {isa = PBXBuildFile; fileRef = 1CB57DD82464C5A5000B2DA5 /* Type.swift */; };
		1CB57DFC2464C5A6000B2DA5 /* Purchases.swift in Sources */ = {isa = PBXBuildFile; fileRef = 1CB57DD92464C5A6000B2DA5 /* Purchases.swift */; };
		1CB57DFD2464C5A6000B2DA5 /* Items.swift in Sources */ = {isa = PBXBuildFile; fileRef = 1CB57DDA2464C5A6000B2DA5 /* Items.swift */; };
		1CB57DFE2464C5A6000B2DA5 /* Order.swift in Sources */ = {isa = PBXBuildFile; fileRef = 1CB57DDB2464C5A6000B2DA5 /* Order.swift */; };
		1CB57E012464C818000B2DA5 /* product_list_colors.json in Resources */ = {isa = PBXBuildFile; fileRef = 1CA50AC1244B292E00683A8E /* product_list_colors.json */; };
		1CB57E022464C818000B2DA5 /* ProductData.swift in Sources */ = {isa = PBXBuildFile; fileRef = 1CA50AB5244B254B00683A8E /* ProductData.swift */; };
		1CB57E032464C818000B2DA5 /* ProductDataLoader.swift in Sources */ = {isa = PBXBuildFile; fileRef = 1CA50AB6244B254B00683A8E /* ProductDataLoader.swift */; };
		1CB57E042464C818000B2DA5 /* AppDelegate.swift in Sources */ = {isa = PBXBuildFile; fileRef = D4D5B5982433F9C300CAB6E4 /* AppDelegate.swift */; };
		1CB57E052464C818000B2DA5 /* HomeViewController.swift in Sources */ = {isa = PBXBuildFile; fileRef = D4D5B59C2433F9C300CAB6E4 /* HomeViewController.swift */; };
		1CB57E062464C818000B2DA5 /* ProductViewController.swift in Sources */ = {isa = PBXBuildFile; fileRef = 1CA50AC4244B3E9C00683A8E /* ProductViewController.swift */; };
		1CB57E072464C818000B2DA5 /* CartViewController.swift in Sources */ = {isa = PBXBuildFile; fileRef = 1CA50BB6244E00CF00683A8E /* CartViewController.swift */; };
		1CB57E082464C818000B2DA5 /* ShoppingItemCell.swift in Sources */ = {isa = PBXBuildFile; fileRef = 1CCD27C12455FC3500E912B2 /* ShoppingItemCell.swift */; };
		1CCD27C62458CB2300E912B2 /* ExperiencePlatformEvent.swift in Sources */ = {isa = PBXBuildFile; fileRef = 1CCD27C52458CB2300E912B2 /* ExperiencePlatformEvent.swift */; };
		1CCD27D424592B2800E912B2 /* XDMProtocols.swift in Sources */ = {isa = PBXBuildFile; fileRef = 1CCD27CF24592B2800E912B2 /* XDMProtocols.swift */; };
		1CCD27D82459EEB900E912B2 /* XDMFormattersTests.swift in Sources */ = {isa = PBXBuildFile; fileRef = 1CCD27C72458CB8000E912B2 /* XDMFormattersTests.swift */; };
		1CCD27DC245A240F00E912B2 /* ExperiencePlatformEventTests.swift in Sources */ = {isa = PBXBuildFile; fileRef = 1CCD27C82458CB8000E912B2 /* ExperiencePlatformEventTests.swift */; };
		1CCD27DE245A254D00E912B2 /* XDMFormatters.swift in Sources */ = {isa = PBXBuildFile; fileRef = 1CCD27CE24592B2800E912B2 /* XDMFormatters.swift */; };
		1CE2B0852468619F00B4F36A /* ADBMobileConfig.json in Resources */ = {isa = PBXBuildFile; fileRef = 1CE2B0842468619E00B4F36A /* ADBMobileConfig.json */; };
		1CF50432247646CA00DD2632 /* CommerceUtil.swift in Sources */ = {isa = PBXBuildFile; fileRef = 1CF504302476464F00DD2632 /* CommerceUtil.swift */; };
		1CF5043524784CFF00DD2632 /* ResponseHandler.swift in Sources */ = {isa = PBXBuildFile; fileRef = 1CF5043324784CBC00DD2632 /* ResponseHandler.swift */; };
		2141891A2436663A00907D0A /* AEPNetworkService.swift in Sources */ = {isa = PBXBuildFile; fileRef = 214189182436663A00907D0A /* AEPNetworkService.swift */; };
		47AFB56E3003ACEEDA399B77 /* Pods_unitTests.framework in Frameworks */ = {isa = PBXBuildFile; fileRef = F07ABD09F60109290AE9E0E4 /* Pods_unitTests.framework */; };
		77BF41BDA39539E0C42D6899 /* Pods_functionalTestsConfig.framework in Frameworks */ = {isa = PBXBuildFile; fileRef = E6A2C0B35C798302E6DD3A2A /* Pods_functionalTestsConfig.framework */; };
		A0B68055DD384AAC21623780 /* Pods_functionalTests.framework in Frameworks */ = {isa = PBXBuildFile; fileRef = CE518605A9BB84FEDE1A81A1 /* Pods_functionalTests.framework */; };
		BF0C092A2461209900892B5D /* FunctionalTestsWithNoConfiguration.swift in Sources */ = {isa = PBXBuildFile; fileRef = BF0C092324608EEC00892B5D /* FunctionalTestsWithNoConfiguration.swift */; };
		BF0C092D2461209900892B5D /* libACPExperiencePlatform.a in Frameworks */ = {isa = PBXBuildFile; fileRef = D4D5B4E7242EBB1600CAB6E4 /* libACPExperiencePlatform.a */; platformFilter = ios; };
		BF0C0935246120B200892B5D /* NetworkResponseHandlerFunctionalTests.swift in Sources */ = {isa = PBXBuildFile; fileRef = D4D5B53524325AB700CAB6E4 /* NetworkResponseHandlerFunctionalTests.swift */; };
		BF0C09482465E42100892B5D /* TestableExperiencePlatformInternal.swift in Sources */ = {isa = PBXBuildFile; fileRef = BF0C09472465E42100892B5D /* TestableExperiencePlatformInternal.swift */; };
		BF0C09492465E42100892B5D /* TestableExperiencePlatformInternal.swift in Sources */ = {isa = PBXBuildFile; fileRef = BF0C09472465E42100892B5D /* TestableExperiencePlatformInternal.swift */; };
		BF947F64243565CC0057A6CC /* ExperiencePlatformInternal.swift in Sources */ = {isa = PBXBuildFile; fileRef = BF947F62243565CC0057A6CC /* ExperiencePlatformInternal.swift */; platformFilter = ios; };
		BF947F65243565CC0057A6CC /* ExperiencePlatformConstants.swift in Sources */ = {isa = PBXBuildFile; fileRef = BF947F63243565CC0057A6CC /* ExperiencePlatformConstants.swift */; platformFilter = ios; };
		BF947F6824366A210057A6CC /* ExperiencePlatformExtensionRequestListener.swift in Sources */ = {isa = PBXBuildFile; fileRef = BF947F6724366A210057A6CC /* ExperiencePlatformExtensionRequestListener.swift */; platformFilter = ios; };
		BF947F72243BA0BB0057A6CC /* KonductorConfig.swift in Sources */ = {isa = PBXBuildFile; fileRef = BF947F71243BA0BA0057A6CC /* KonductorConfig.swift */; };
		BF947F74243BA0E10057A6CC /* KonductorConfigTests.swift in Sources */ = {isa = PBXBuildFile; fileRef = BF947F73243BA0E10057A6CC /* KonductorConfigTests.swift */; };
		BF947F76243BDECA0057A6CC /* ExperiencePlatformExtensionResponseListener.swift in Sources */ = {isa = PBXBuildFile; fileRef = BF947F75243BDECA0057A6CC /* ExperiencePlatformExtensionResponseListener.swift */; };
		BF947F78243BE16C0057A6CC /* EdgeRequest.swift in Sources */ = {isa = PBXBuildFile; fileRef = BF947F77243BE16C0057A6CC /* EdgeRequest.swift */; };
		BF947F7A243BE3C00057A6CC /* RequestMetadata.swift in Sources */ = {isa = PBXBuildFile; fileRef = BF947F79243BE3C00057A6CC /* RequestMetadata.swift */; };
		BF947F7C243E75E70057A6CC /* RequestBuilder.swift in Sources */ = {isa = PBXBuildFile; fileRef = BF947F7B243E75E60057A6CC /* RequestBuilder.swift */; };
		BF947F7E243EA1300057A6CC /* RequestBuilderTests.swift in Sources */ = {isa = PBXBuildFile; fileRef = BF947F7D243EA1300057A6CC /* RequestBuilderTests.swift */; };
		BF947F80243EF79D0057A6CC /* IdentityMap.swift in Sources */ = {isa = PBXBuildFile; fileRef = BF947F7F243EF79D0057A6CC /* IdentityMap.swift */; };
		BF947F82243F05BF0057A6CC /* IdentityMapTests.swift in Sources */ = {isa = PBXBuildFile; fileRef = BF947F81243F05BF0057A6CC /* IdentityMapTests.swift */; };
		BF947F84243F0D8A0057A6CC /* RequestContextData.swift in Sources */ = {isa = PBXBuildFile; fileRef = BF947F83243F0D8A0057A6CC /* RequestContextData.swift */; };
		BF947F86243F24570057A6CC /* StoreResponsePayload.swift in Sources */ = {isa = PBXBuildFile; fileRef = BF947F85243F24570057A6CC /* StoreResponsePayload.swift */; };
		BF947F88243F2EF70057A6CC /* StoreResponsePayloadTests.swift in Sources */ = {isa = PBXBuildFile; fileRef = BF947F87243F2EF70057A6CC /* StoreResponsePayloadTests.swift */; };
		BF947F8B243F9CCE0057A6CC /* AnyCodable.swift in Sources */ = {isa = PBXBuildFile; fileRef = BF947F8A243F9CCE0057A6CC /* AnyCodable.swift */; };
		BF947F8D244029040057A6CC /* OperationQueue.swift in Sources */ = {isa = PBXBuildFile; fileRef = BF947F8C244029040057A6CC /* OperationQueue.swift */; };
		BF947F8F2440F0940057A6CC /* StateMetadata.swift in Sources */ = {isa = PBXBuildFile; fileRef = BF947F8E2440F0940057A6CC /* StateMetadata.swift */; };
		BF947F912440F6660057A6CC /* StateMetadataTests.swift in Sources */ = {isa = PBXBuildFile; fileRef = BF947F902440F6660057A6CC /* StateMetadataTests.swift */; };
		BF947F93244126D70057A6CC /* StoreResponsePayloadManager.swift in Sources */ = {isa = PBXBuildFile; fileRef = BF947F92244126D70057A6CC /* StoreResponsePayloadManager.swift */; };
		BF947F9724414F890057A6CC /* NamedUserDefaultsStore.swift in Sources */ = {isa = PBXBuildFile; fileRef = BF947F9624414F890057A6CC /* NamedUserDefaultsStore.swift */; };
		BF947F99244150530057A6CC /* KeyValueStore.swift in Sources */ = {isa = PBXBuildFile; fileRef = BF947F98244150530057A6CC /* KeyValueStore.swift */; };
		BF947F9D244181FF0057A6CC /* MockKeyValueStore.swift in Sources */ = {isa = PBXBuildFile; fileRef = BF947F9C244181FF0057A6CC /* MockKeyValueStore.swift */; };
		BF947F9E244182B30057A6CC /* StoreResponsePayloadManagerTests.swift in Sources */ = {isa = PBXBuildFile; fileRef = BF947F9424414E3E0057A6CC /* StoreResponsePayloadManagerTests.swift */; };
		BF947FA0244569190057A6CC /* EdgeRequestTests.swift in Sources */ = {isa = PBXBuildFile; fileRef = BF947F9F244569190057A6CC /* EdgeRequestTests.swift */; };
		BF947FA4244613FB0057A6CC /* RequestMetadataTests.swift in Sources */ = {isa = PBXBuildFile; fileRef = BF947FA3244613FB0057A6CC /* RequestMetadataTests.swift */; };
		BF947FA6244619E80057A6CC /* RequestContextDataTests.swift in Sources */ = {isa = PBXBuildFile; fileRef = BF947FA5244619E80057A6CC /* RequestContextDataTests.swift */; };
		D4000F312459E2080052C536 /* NetworkResponseHandler.swift in Sources */ = {isa = PBXBuildFile; fileRef = D4000F302459E2080052C536 /* NetworkResponseHandler.swift */; };
		D4000F332459E2300052C536 /* ExperiencePlatformNetworkService.swift in Sources */ = {isa = PBXBuildFile; fileRef = D4000F322459E2300052C536 /* ExperiencePlatformNetworkService.swift */; };
		D4000F35245A53FB0052C536 /* ExperiencePlatformNetworkServiceTests.swift in Sources */ = {isa = PBXBuildFile; fileRef = D4000F34245A53FB0052C536 /* ExperiencePlatformNetworkServiceTests.swift */; };
		D4000F37245B7E200052C536 /* NetworkResponseCallback.swift in Sources */ = {isa = PBXBuildFile; fileRef = D4000F36245B7E200052C536 /* NetworkResponseCallback.swift */; };
		D42B86BE2449007500A4E13B /* HttpMethod.swift in Sources */ = {isa = PBXBuildFile; fileRef = D42B86BD2449007500A4E13B /* HttpMethod.swift */; };
		D42B86C0244900A100A4E13B /* HttpConnection.swift in Sources */ = {isa = PBXBuildFile; fileRef = D42B86BF244900A100A4E13B /* HttpConnection.swift */; };
		D42B86C2244900C700A4E13B /* NetworkRequest.swift in Sources */ = {isa = PBXBuildFile; fileRef = D42B86C1244900C700A4E13B /* NetworkRequest.swift */; };
		D42B86C62449013200A4E13B /* NetworkService.swift in Sources */ = {isa = PBXBuildFile; fileRef = D42B86C52449013200A4E13B /* NetworkService.swift */; };
		D42FB8D224610A0000E9321C /* ResponseCallback.swift in Sources */ = {isa = PBXBuildFile; fileRef = D42FB8D124610A0000E9321C /* ResponseCallback.swift */; };
		D42FB8D424610F3C00E9321C /* ResponseCallbackHandler.swift in Sources */ = {isa = PBXBuildFile; fileRef = D42FB8D324610F3C00E9321C /* ResponseCallbackHandler.swift */; };
		D42FB8DB246261E600E9321C /* EdgeResponse.swift in Sources */ = {isa = PBXBuildFile; fileRef = D42FB8DA246261E600E9321C /* EdgeResponse.swift */; };
		D42FB8DF24635B6200E9321C /* AEPServiceProvider.swift in Sources */ = {isa = PBXBuildFile; fileRef = D42FB8DE24635B6200E9321C /* AEPServiceProvider.swift */; };
		D42FB8E124635FA200E9321C /* MockResponseCallback.swift in Sources */ = {isa = PBXBuildFile; fileRef = D42FB8E024635FA200E9321C /* MockResponseCallback.swift */; };
		D44BBB75248DC54F00775DAC /* CountDownLatch.swift in Sources */ = {isa = PBXBuildFile; fileRef = D44BBB74248DC54F00775DAC /* CountDownLatch.swift */; };
		D44BBB76248DEDB400775DAC /* CountDownLatch.swift in Sources */ = {isa = PBXBuildFile; fileRef = D44BBB74248DC54F00775DAC /* CountDownLatch.swift */; };
<<<<<<< HEAD
		D44BBB94249172F100775DAC /* FunctionalTestNetworkService.swift in Sources */ = {isa = PBXBuildFile; fileRef = D4EED36B2489ACE200D4815C /* FunctionalTestNetworkService.swift */; };
=======
		D44BBB982492F5C900775DAC /* UnitTestAssertions.swift in Sources */ = {isa = PBXBuildFile; fileRef = D44BBB972492F5C900775DAC /* UnitTestAssertions.swift */; };
>>>>>>> f4b1f3b2
		D46553ED2469FBE100A150E2 /* ExperiencePlatformResponseHandler.swift in Sources */ = {isa = PBXBuildFile; fileRef = D46553EC2469FBE100A150E2 /* ExperiencePlatformResponseHandler.swift */; };
		D46553EF246A046800A150E2 /* ThreadSafeDictionary.swift in Sources */ = {isa = PBXBuildFile; fileRef = D46553EE246A046800A150E2 /* ThreadSafeDictionary.swift */; };
		D46553F1246A123900A150E2 /* RequestCallbackHandlerTests.swift in Sources */ = {isa = PBXBuildFile; fileRef = D46553F0246A123900A150E2 /* RequestCallbackHandlerTests.swift */; };
		D46553F3246A138800A150E2 /* MockExperiencePlatformResponseHandler.swift in Sources */ = {isa = PBXBuildFile; fileRef = D46553F2246A138800A150E2 /* MockExperiencePlatformResponseHandler.swift */; };
		D46553F5246A2C7900A150E2 /* DemoResponseHandler.swift in Sources */ = {isa = PBXBuildFile; fileRef = D46553F4246A2C7900A150E2 /* DemoResponseHandler.swift */; };
		D46553F7246A384900A150E2 /* NetworkResponseHandlerTests.swift in Sources */ = {isa = PBXBuildFile; fileRef = D46553F6246A384900A150E2 /* NetworkResponseHandlerTests.swift */; };
		D46553F9246B43B900A150E2 /* EdgeEventHandle.swift in Sources */ = {isa = PBXBuildFile; fileRef = D46553F8246B43B900A150E2 /* EdgeEventHandle.swift */; };
		D46553FB246B6FBC00A150E2 /* EdgeEventError.swift in Sources */ = {isa = PBXBuildFile; fileRef = D46553FA246B6FBC00A150E2 /* EdgeEventError.swift */; };
		D4655400246CBF5E00A150E2 /* FunctionalTestBase.swift in Sources */ = {isa = PBXBuildFile; fileRef = D46553FC246C9D1700A150E2 /* FunctionalTestBase.swift */; };
		D4655402246CD0B000A150E2 /* InstrumentedExtension.swift in Sources */ = {isa = PBXBuildFile; fileRef = D4655401246CD0B000A150E2 /* InstrumentedExtension.swift */; };
		D4655407246DF6DB00A150E2 /* FunctionalTestUtils.swift in Sources */ = {isa = PBXBuildFile; fileRef = D4655406246DF6DB00A150E2 /* FunctionalTestUtils.swift */; };
		D4655408246DF6DB00A150E2 /* FunctionalTestUtils.swift in Sources */ = {isa = PBXBuildFile; fileRef = D4655406246DF6DB00A150E2 /* FunctionalTestUtils.swift */; };
		D465540F24730E3900A150E2 /* IdentityMap.swift in Sources */ = {isa = PBXBuildFile; fileRef = D465540E24730E3900A150E2 /* IdentityMap.swift */; };
		D465541024730ED200A150E2 /* libACPExperiencePlatform.a in Frameworks */ = {isa = PBXBuildFile; fileRef = D4D5B4E7242EBB1600CAB6E4 /* libACPExperiencePlatform.a */; };
		D4A473C1248585BE00D31710 /* InstrumentedWildcardListener.swift in Sources */ = {isa = PBXBuildFile; fileRef = D4A473C0248585BE00D31710 /* InstrumentedWildcardListener.swift */; };
		D4A473C22485928A00D31710 /* FunctionalTestBase.swift in Sources */ = {isa = PBXBuildFile; fileRef = D46553FC246C9D1700A150E2 /* FunctionalTestBase.swift */; };
		D4A473C32485929000D31710 /* InstrumentedExtension.swift in Sources */ = {isa = PBXBuildFile; fileRef = D4655401246CD0B000A150E2 /* InstrumentedExtension.swift */; };
		D4A473C42485929000D31710 /* InstrumentedWildcardListener.swift in Sources */ = {isa = PBXBuildFile; fileRef = D4A473C0248585BE00D31710 /* InstrumentedWildcardListener.swift */; };
		D4A473C7248595CA00D31710 /* FunctionalTestConst.swift in Sources */ = {isa = PBXBuildFile; fileRef = D4A473C52485938D00D31710 /* FunctionalTestConst.swift */; };
		D4A473C8248596AE00D31710 /* FunctionalTestConst.swift in Sources */ = {isa = PBXBuildFile; fileRef = D4A473C52485938D00D31710 /* FunctionalTestConst.swift */; };
		D4A473CB2485A8F300D31710 /* TestUtils.swift in Sources */ = {isa = PBXBuildFile; fileRef = BF947FA1244587520057A6CC /* TestUtils.swift */; };
		D4A473CD2485AA3D00D31710 /* TestUtils.swift in Sources */ = {isa = PBXBuildFile; fileRef = BF947FA1244587520057A6CC /* TestUtils.swift */; };
		D4A473CE2485AA4700D31710 /* TestUtils.swift in Sources */ = {isa = PBXBuildFile; fileRef = BF947FA1244587520057A6CC /* TestUtils.swift */; };
		D4A473D02485B86D00D31710 /* FunctionalSampleTest.swift in Sources */ = {isa = PBXBuildFile; fileRef = D4A473CF2485B86D00D31710 /* FunctionalSampleTest.swift */; };
		D4D5B4EB242EBB1600CAB6E4 /* ACPExperiencePlatform.swift in Sources */ = {isa = PBXBuildFile; fileRef = D4D5B4EA242EBB1600CAB6E4 /* ACPExperiencePlatform.swift */; platformFilter = ios; };
		D4D5B5262432599B00CAB6E4 /* libACPExperiencePlatform.a in Frameworks */ = {isa = PBXBuildFile; fileRef = D4D5B4E7242EBB1600CAB6E4 /* libACPExperiencePlatform.a */; platformFilter = ios; };
		D4D5B53824325AB700CAB6E4 /* libACPExperiencePlatform.a in Frameworks */ = {isa = PBXBuildFile; fileRef = D4D5B4E7242EBB1600CAB6E4 /* libACPExperiencePlatform.a */; platformFilter = ios; };
		D4D5B57D2432977F00CAB6E4 /* AppDelegate.swift in Sources */ = {isa = PBXBuildFile; fileRef = D4D5B57C2432977F00CAB6E4 /* AppDelegate.swift */; };
		D4D5B57F2432977F00CAB6E4 /* SceneDelegate.swift in Sources */ = {isa = PBXBuildFile; fileRef = D4D5B57E2432977F00CAB6E4 /* SceneDelegate.swift */; };
		D4D5B5812432977F00CAB6E4 /* ContentView.swift in Sources */ = {isa = PBXBuildFile; fileRef = D4D5B5802432977F00CAB6E4 /* ContentView.swift */; };
		D4D5B5832432977F00CAB6E4 /* Assets.xcassets in Resources */ = {isa = PBXBuildFile; fileRef = D4D5B5822432977F00CAB6E4 /* Assets.xcassets */; };
		D4D5B5862432977F00CAB6E4 /* Preview Assets.xcassets in Resources */ = {isa = PBXBuildFile; fileRef = D4D5B5852432977F00CAB6E4 /* Preview Assets.xcassets */; };
		D4D5B5892432977F00CAB6E4 /* LaunchScreen.storyboard in Resources */ = {isa = PBXBuildFile; fileRef = D4D5B5872432977F00CAB6E4 /* LaunchScreen.storyboard */; };
		D4D5B58F2432979C00CAB6E4 /* libACPExperiencePlatform.a in Frameworks */ = {isa = PBXBuildFile; fileRef = D4D5B4E7242EBB1600CAB6E4 /* libACPExperiencePlatform.a */; };
		D4D5B5A02433F9C300CAB6E4 /* Main.storyboard in Resources */ = {isa = PBXBuildFile; fileRef = D4D5B59E2433F9C300CAB6E4 /* Main.storyboard */; };
		D4D5B5A22433F9C400CAB6E4 /* Assets.xcassets in Resources */ = {isa = PBXBuildFile; fileRef = D4D5B5A12433F9C400CAB6E4 /* Assets.xcassets */; };
		D4D5B5A52433F9C400CAB6E4 /* LaunchScreen.storyboard in Resources */ = {isa = PBXBuildFile; fileRef = D4D5B5A32433F9C400CAB6E4 /* LaunchScreen.storyboard */; };
		D4D5D7D52477397700CC317E /* EdgeEventEncodable.swift in Sources */ = {isa = PBXBuildFile; fileRef = D4D5D7D42477397700CC317E /* EdgeEventEncodable.swift */; };
		D4EED36C2489ACE200D4815C /* FunctionalTestNetworkService.swift in Sources */ = {isa = PBXBuildFile; fileRef = D4EED36B2489ACE200D4815C /* FunctionalTestNetworkService.swift */; };
		D4F06FD52475FDE1003FFEF2 /* NetworkServiceTests.swift in Sources */ = {isa = PBXBuildFile; fileRef = D4F06FD32475FCFD003FFEF2 /* NetworkServiceTests.swift */; };
		D4F74FE72447A8B800379258 /* MockNetworkServiceOverrider.swift in Sources */ = {isa = PBXBuildFile; fileRef = D4F74FE62447A8B800379258 /* MockNetworkServiceOverrider.swift */; };
		D4F74FE92447A92800379258 /* MockURLSession.swift in Sources */ = {isa = PBXBuildFile; fileRef = D4F74FE82447A92800379258 /* MockURLSession.swift */; };
		D4F74FEB2447A94900379258 /* MockTask.swift in Sources */ = {isa = PBXBuildFile; fileRef = D4F74FEA2447A94900379258 /* MockTask.swift */; };
		DC3C32831C1DAB1CD63072A4 /* Pods_ACPExperiencePlatform.framework in Frameworks */ = {isa = PBXBuildFile; fileRef = 4107085469D555DB537DB364 /* Pods_ACPExperiencePlatform.framework */; };
		DCC1F6844A67B0B3D474A057 /* Pods_AEPDemoAppSwiftUI.framework in Frameworks */ = {isa = PBXBuildFile; fileRef = 02169F4B19293B3FB28567A7 /* Pods_AEPDemoAppSwiftUI.framework */; };
/* End PBXBuildFile section */

/* Begin PBXContainerItemProxy section */
		1CB57C41246206D1000B2DA5 /* PBXContainerItemProxy */ = {
			isa = PBXContainerItemProxy;
			containerPortal = D4D5B4DF242EBB1600CAB6E4 /* Project object */;
			proxyType = 1;
			remoteGlobalIDString = 1CB579D0245DFA81000B2DA5;
			remoteInfo = xdmlib;
		};
		D465540D24730DC500A150E2 /* PBXContainerItemProxy */ = {
			isa = PBXContainerItemProxy;
			containerPortal = D4D5B4DF242EBB1600CAB6E4 /* Project object */;
			proxyType = 1;
			remoteGlobalIDString = D4D5B4E6242EBB1600CAB6E4;
			remoteInfo = ACPExperiencePlatform;
		};
		D4D5B5272432599B00CAB6E4 /* PBXContainerItemProxy */ = {
			isa = PBXContainerItemProxy;
			containerPortal = D4D5B4DF242EBB1600CAB6E4 /* Project object */;
			proxyType = 1;
			remoteGlobalIDString = D4D5B4E6242EBB1600CAB6E4;
			remoteInfo = ACPExperiencePlatform;
		};
		D4D5B53924325AB700CAB6E4 /* PBXContainerItemProxy */ = {
			isa = PBXContainerItemProxy;
			containerPortal = D4D5B4DF242EBB1600CAB6E4 /* Project object */;
			proxyType = 1;
			remoteGlobalIDString = D4D5B4E6242EBB1600CAB6E4;
			remoteInfo = ACPExperiencePlatform;
		};
/* End PBXContainerItemProxy section */

/* Begin PBXCopyFilesBuildPhase section */
		1C120232246D9CFD00EAF9CA /* Embed Frameworks */ = {
			isa = PBXCopyFilesBuildPhase;
			buildActionMask = 2147483647;
			dstPath = "";
			dstSubfolderSpec = 10;
			files = (
			);
			name = "Embed Frameworks";
			runOnlyForDeploymentPostprocessing = 0;
		};
		1CB579CF245DFA81000B2DA5 /* CopyFiles */ = {
			isa = PBXCopyFilesBuildPhase;
			buildActionMask = 2147483647;
			dstPath = "include/$(PRODUCT_NAME)";
			dstSubfolderSpec = 16;
			files = (
			);
			runOnlyForDeploymentPostprocessing = 0;
		};
		D4D5B4E5242EBB1600CAB6E4 /* CopyFiles */ = {
			isa = PBXCopyFilesBuildPhase;
			buildActionMask = 2147483647;
			dstPath = "include/$(PRODUCT_NAME)";
			dstSubfolderSpec = 16;
			files = (
			);
			runOnlyForDeploymentPostprocessing = 0;
		};
/* End PBXCopyFilesBuildPhase section */

/* Begin PBXFileReference section */
		02169F4B19293B3FB28567A7 /* Pods_AEPDemoAppSwiftUI.framework */ = {isa = PBXFileReference; explicitFileType = wrapper.framework; includeInIndex = 0; path = Pods_AEPDemoAppSwiftUI.framework; sourceTree = BUILT_PRODUCTS_DIR; };
		04CF17B2E1840C47D294FA0A /* Pods-functionalTestsConfig.debug.xcconfig */ = {isa = PBXFileReference; includeInIndex = 1; lastKnownFileType = text.xcconfig; name = "Pods-functionalTestsConfig.debug.xcconfig"; path = "Target Support Files/Pods-functionalTestsConfig/Pods-functionalTestsConfig.debug.xcconfig"; sourceTree = "<group>"; };
		082331AC148D832F5C3EA2E9 /* Pods-unitTests.debug.xcconfig */ = {isa = PBXFileReference; includeInIndex = 1; lastKnownFileType = text.xcconfig; name = "Pods-unitTests.debug.xcconfig"; path = "Target Support Files/Pods-unitTests/Pods-unitTests.debug.xcconfig"; sourceTree = "<group>"; };
		1C107BF82470319A009582FA /* CheckOutViewController.swift */ = {isa = PBXFileReference; lastKnownFileType = sourcecode.swift; path = CheckOutViewController.swift; sourceTree = "<group>"; };
		1C107BFB2472ED1A009582FA /* UIViewControllerSnackBar.swift */ = {isa = PBXFileReference; lastKnownFileType = sourcecode.swift; path = UIViewControllerSnackBar.swift; sourceTree = "<group>"; };
		1C107BFF24737FA1009582FA /* AEPDemoConstants.swift */ = {isa = PBXFileReference; lastKnownFileType = sourcecode.swift; path = AEPDemoConstants.swift; sourceTree = "<group>"; };
		1CA50AB5244B254B00683A8E /* ProductData.swift */ = {isa = PBXFileReference; fileEncoding = 4; lastKnownFileType = sourcecode.swift; path = ProductData.swift; sourceTree = "<group>"; };
		1CA50AB6244B254B00683A8E /* ProductDataLoader.swift */ = {isa = PBXFileReference; fileEncoding = 4; lastKnownFileType = sourcecode.swift; path = ProductDataLoader.swift; sourceTree = "<group>"; };
		1CA50AC1244B292E00683A8E /* product_list_colors.json */ = {isa = PBXFileReference; fileEncoding = 4; lastKnownFileType = text.json; name = product_list_colors.json; path = Assets/product_list_colors.json; sourceTree = "<group>"; };
		1CA50AC4244B3E9C00683A8E /* ProductViewController.swift */ = {isa = PBXFileReference; lastKnownFileType = sourcecode.swift; path = ProductViewController.swift; sourceTree = "<group>"; };
		1CA50BAD244D32C000683A8E /* ShoppingCart.swift */ = {isa = PBXFileReference; lastKnownFileType = sourcecode.swift; path = ShoppingCart.swift; sourceTree = "<group>"; };
		1CA50BB0244D337F00683A8E /* Product.swift */ = {isa = PBXFileReference; lastKnownFileType = sourcecode.swift; path = Product.swift; sourceTree = "<group>"; };
		1CA50BB3244D36C500683A8E /* CartItem.swift */ = {isa = PBXFileReference; lastKnownFileType = sourcecode.swift; path = CartItem.swift; sourceTree = "<group>"; };
		1CA50BB6244E00CF00683A8E /* CartViewController.swift */ = {isa = PBXFileReference; lastKnownFileType = sourcecode.swift; path = CartViewController.swift; sourceTree = "<group>"; };
		1CA50BB9244E07DB00683A8E /* GriffonViewController.swift */ = {isa = PBXFileReference; lastKnownFileType = sourcecode.swift; path = GriffonViewController.swift; sourceTree = "<group>"; };
		1CB579D1245DFA81000B2DA5 /* libxdmlib.a */ = {isa = PBXFileReference; explicitFileType = archive.ar; includeInIndex = 0; path = libxdmlib.a; sourceTree = BUILT_PRODUCTS_DIR; };
		1CB57B242460EF0C000B2DA5 /* ACPExperiencePlatformTests.swift */ = {isa = PBXFileReference; lastKnownFileType = sourcecode.swift; path = ACPExperiencePlatformTests.swift; sourceTree = "<group>"; };
		1CB57DBA2464C5A4000B2DA5 /* ProductListAdds.swift */ = {isa = PBXFileReference; fileEncoding = 4; lastKnownFileType = sourcecode.swift; path = ProductListAdds.swift; sourceTree = "<group>"; };
		1CB57DBB2464C5A4000B2DA5 /* Environment.swift */ = {isa = PBXFileReference; fileEncoding = 4; lastKnownFileType = sourcecode.swift; path = Environment.swift; sourceTree = "<group>"; };
		1CB57DBC2464C5A4000B2DA5 /* ProductListItemsItem.swift */ = {isa = PBXFileReference; fileEncoding = 4; lastKnownFileType = sourcecode.swift; path = ProductListItemsItem.swift; sourceTree = "<group>"; };
		1CB57DBD2464C5A4000B2DA5 /* MobileSDKPlatformEventSchema.swift */ = {isa = PBXFileReference; fileEncoding = 4; lastKnownFileType = sourcecode.swift; path = MobileSDKPlatformEventSchema.swift; sourceTree = "<group>"; };
		1CB57DBE2464C5A4000B2DA5 /* ProductListReopens.swift */ = {isa = PBXFileReference; fileEncoding = 4; lastKnownFileType = sourcecode.swift; path = ProductListReopens.swift; sourceTree = "<group>"; };
		1CB57DBF2464C5A4000B2DA5 /* Geo.swift */ = {isa = PBXFileReference; fileEncoding = 4; lastKnownFileType = sourcecode.swift; path = Geo.swift; sourceTree = "<group>"; };
		1CB57DC02464C5A4000B2DA5 /* ConnectionType.swift */ = {isa = PBXFileReference; fileEncoding = 4; lastKnownFileType = sourcecode.swift; path = ConnectionType.swift; sourceTree = "<group>"; };
		1CB57DC12464C5A4000B2DA5 /* Checkouts.swift */ = {isa = PBXFileReference; fileEncoding = 4; lastKnownFileType = sourcecode.swift; path = Checkouts.swift; sourceTree = "<group>"; };
		1CB57DC22464C5A4000B2DA5 /* ProductListRemovals.swift */ = {isa = PBXFileReference; fileEncoding = 4; lastKnownFileType = sourcecode.swift; path = ProductListRemovals.swift; sourceTree = "<group>"; };
		1CB57DC32464C5A4000B2DA5 /* Upgrades.swift */ = {isa = PBXFileReference; fileEncoding = 4; lastKnownFileType = sourcecode.swift; path = Upgrades.swift; sourceTree = "<group>"; };
		1CB57DC42464C5A4000B2DA5 /* PlaceContext.swift */ = {isa = PBXFileReference; fileEncoding = 4; lastKnownFileType = sourcecode.swift; path = PlaceContext.swift; sourceTree = "<group>"; };
		1CB57DC52464C5A4000B2DA5 /* ScreenOrientation.swift */ = {isa = PBXFileReference; fileEncoding = 4; lastKnownFileType = sourcecode.swift; path = ScreenOrientation.swift; sourceTree = "<group>"; };
		1CB57DC62464C5A4000B2DA5 /* ProductListViews.swift */ = {isa = PBXFileReference; fileEncoding = 4; lastKnownFileType = sourcecode.swift; path = ProductListViews.swift; sourceTree = "<group>"; };
		1CB57DC72464C5A4000B2DA5 /* Device.swift */ = {isa = PBXFileReference; fileEncoding = 4; lastKnownFileType = sourcecode.swift; path = Device.swift; sourceTree = "<group>"; };
		1CB57DC82464C5A4000B2DA5 /* CartAbandons.swift */ = {isa = PBXFileReference; fileEncoding = 4; lastKnownFileType = sourcecode.swift; path = CartAbandons.swift; sourceTree = "<group>"; };
		1CB57DC92464C5A4000B2DA5 /* InStorePurchase.swift */ = {isa = PBXFileReference; fileEncoding = 4; lastKnownFileType = sourcecode.swift; path = InStorePurchase.swift; sourceTree = "<group>"; };
		1CB57DCA2464C5A4000B2DA5 /* Application.swift */ = {isa = PBXFileReference; fileEncoding = 4; lastKnownFileType = sourcecode.swift; path = Application.swift; sourceTree = "<group>"; };
		1CB57DCB2464C5A5000B2DA5 /* AuthenticatedState.swift */ = {isa = PBXFileReference; fileEncoding = 4; lastKnownFileType = sourcecode.swift; path = AuthenticatedState.swift; sourceTree = "<group>"; };
		1CB57DCC2464C5A5000B2DA5 /* FirstLaunches.swift */ = {isa = PBXFileReference; fileEncoding = 4; lastKnownFileType = sourcecode.swift; path = FirstLaunches.swift; sourceTree = "<group>"; };
		1CB57DCD2464C5A5000B2DA5 /* Crashes.swift */ = {isa = PBXFileReference; fileEncoding = 4; lastKnownFileType = sourcecode.swift; path = Crashes.swift; sourceTree = "<group>"; };
		1CB57DCE2464C5A5000B2DA5 /* BrowserDetails.swift */ = {isa = PBXFileReference; fileEncoding = 4; lastKnownFileType = sourcecode.swift; path = BrowserDetails.swift; sourceTree = "<group>"; };
		1CB57DCF2464C5A5000B2DA5 /* FeatureUsages.swift */ = {isa = PBXFileReference; fileEncoding = 4; lastKnownFileType = sourcecode.swift; path = FeatureUsages.swift; sourceTree = "<group>"; };
		1CB57DD02464C5A5000B2DA5 /* ApplicationCloses.swift */ = {isa = PBXFileReference; fileEncoding = 4; lastKnownFileType = sourcecode.swift; path = ApplicationCloses.swift; sourceTree = "<group>"; };
		1CB57DD12464C5A5000B2DA5 /* Installs.swift */ = {isa = PBXFileReference; fileEncoding = 4; lastKnownFileType = sourcecode.swift; path = Installs.swift; sourceTree = "<group>"; };
		1CB57DD22464C5A5000B2DA5 /* Launches.swift */ = {isa = PBXFileReference; fileEncoding = 4; lastKnownFileType = sourcecode.swift; path = Launches.swift; sourceTree = "<group>"; };
		1CB57DD32464C5A5000B2DA5 /* PaymentsItem.swift */ = {isa = PBXFileReference; fileEncoding = 4; lastKnownFileType = sourcecode.swift; path = PaymentsItem.swift; sourceTree = "<group>"; };
		1CB57DD42464C5A5000B2DA5 /* ProductViews.swift */ = {isa = PBXFileReference; fileEncoding = 4; lastKnownFileType = sourcecode.swift; path = ProductViews.swift; sourceTree = "<group>"; };
		1CB57DD52464C5A5000B2DA5 /* SaveForLaters.swift */ = {isa = PBXFileReference; fileEncoding = 4; lastKnownFileType = sourcecode.swift; path = SaveForLaters.swift; sourceTree = "<group>"; };
		1CB57DD62464C5A5000B2DA5 /* Commerce.swift */ = {isa = PBXFileReference; fileEncoding = 4; lastKnownFileType = sourcecode.swift; path = Commerce.swift; sourceTree = "<group>"; };
		1CB57DD72464C5A5000B2DA5 /* ProductListOpens.swift */ = {isa = PBXFileReference; fileEncoding = 4; lastKnownFileType = sourcecode.swift; path = ProductListOpens.swift; sourceTree = "<group>"; };
		1CB57DD82464C5A5000B2DA5 /* Type.swift */ = {isa = PBXFileReference; fileEncoding = 4; lastKnownFileType = sourcecode.swift; path = Type.swift; sourceTree = "<group>"; };
		1CB57DD92464C5A6000B2DA5 /* Purchases.swift */ = {isa = PBXFileReference; fileEncoding = 4; lastKnownFileType = sourcecode.swift; path = Purchases.swift; sourceTree = "<group>"; };
		1CB57DDA2464C5A6000B2DA5 /* Items.swift */ = {isa = PBXFileReference; fileEncoding = 4; lastKnownFileType = sourcecode.swift; path = Items.swift; sourceTree = "<group>"; };
		1CB57DDB2464C5A6000B2DA5 /* Order.swift */ = {isa = PBXFileReference; fileEncoding = 4; lastKnownFileType = sourcecode.swift; path = Order.swift; sourceTree = "<group>"; };
		1CCD27C12455FC3500E912B2 /* ShoppingItemCell.swift */ = {isa = PBXFileReference; lastKnownFileType = sourcecode.swift; path = ShoppingItemCell.swift; sourceTree = "<group>"; };
		1CCD27C52458CB2300E912B2 /* ExperiencePlatformEvent.swift */ = {isa = PBXFileReference; fileEncoding = 4; lastKnownFileType = sourcecode.swift; path = ExperiencePlatformEvent.swift; sourceTree = "<group>"; };
		1CCD27C72458CB8000E912B2 /* XDMFormattersTests.swift */ = {isa = PBXFileReference; fileEncoding = 4; lastKnownFileType = sourcecode.swift; path = XDMFormattersTests.swift; sourceTree = "<group>"; };
		1CCD27C82458CB8000E912B2 /* ExperiencePlatformEventTests.swift */ = {isa = PBXFileReference; fileEncoding = 4; lastKnownFileType = sourcecode.swift; path = ExperiencePlatformEventTests.swift; sourceTree = "<group>"; };
		1CCD27CE24592B2800E912B2 /* XDMFormatters.swift */ = {isa = PBXFileReference; fileEncoding = 4; lastKnownFileType = sourcecode.swift; path = XDMFormatters.swift; sourceTree = "<group>"; };
		1CCD27CF24592B2800E912B2 /* XDMProtocols.swift */ = {isa = PBXFileReference; fileEncoding = 4; lastKnownFileType = sourcecode.swift; path = XDMProtocols.swift; sourceTree = "<group>"; };
		1CE2B0842468619E00B4F36A /* ADBMobileConfig.json */ = {isa = PBXFileReference; fileEncoding = 4; lastKnownFileType = text.json; name = ADBMobileConfig.json; path = Assets/ADBMobileConfig.json; sourceTree = "<group>"; };
		1CF504302476464F00DD2632 /* CommerceUtil.swift */ = {isa = PBXFileReference; lastKnownFileType = sourcecode.swift; path = CommerceUtil.swift; sourceTree = "<group>"; };
		1CF5043324784CBC00DD2632 /* ResponseHandler.swift */ = {isa = PBXFileReference; lastKnownFileType = sourcecode.swift; path = ResponseHandler.swift; sourceTree = "<group>"; };
		214189182436663A00907D0A /* AEPNetworkService.swift */ = {isa = PBXFileReference; fileEncoding = 4; lastKnownFileType = sourcecode.swift; path = AEPNetworkService.swift; sourceTree = "<group>"; xcLanguageSpecificationIdentifier = xcode.lang.swift; };
		37CAF21241CFD4347F53A660 /* Pods-AEPDemoAppSwiftUI.release.xcconfig */ = {isa = PBXFileReference; includeInIndex = 1; lastKnownFileType = text.xcconfig; name = "Pods-AEPDemoAppSwiftUI.release.xcconfig"; path = "Target Support Files/Pods-AEPDemoAppSwiftUI/Pods-AEPDemoAppSwiftUI.release.xcconfig"; sourceTree = "<group>"; };
		39FA765AE5A09BAF798BE21B /* Pods-functionalTests.debug.xcconfig */ = {isa = PBXFileReference; includeInIndex = 1; lastKnownFileType = text.xcconfig; name = "Pods-functionalTests.debug.xcconfig"; path = "Target Support Files/Pods-functionalTests/Pods-functionalTests.debug.xcconfig"; sourceTree = "<group>"; };
		4107085469D555DB537DB364 /* Pods_ACPExperiencePlatform.framework */ = {isa = PBXFileReference; explicitFileType = wrapper.framework; includeInIndex = 0; path = Pods_ACPExperiencePlatform.framework; sourceTree = BUILT_PRODUCTS_DIR; };
		5DA52336DDCE4F4620B9680B /* Pods-ACPExperiencePlatform.release.xcconfig */ = {isa = PBXFileReference; includeInIndex = 1; lastKnownFileType = text.xcconfig; name = "Pods-ACPExperiencePlatform.release.xcconfig"; path = "Target Support Files/Pods-ACPExperiencePlatform/Pods-ACPExperiencePlatform.release.xcconfig"; sourceTree = "<group>"; };
		671C7C23DE1CB9C6C0490B45 /* Pods-functionalTests.release.xcconfig */ = {isa = PBXFileReference; includeInIndex = 1; lastKnownFileType = text.xcconfig; name = "Pods-functionalTests.release.xcconfig"; path = "Target Support Files/Pods-functionalTests/Pods-functionalTests.release.xcconfig"; sourceTree = "<group>"; };
		689DB2ADFAFB9DF5818CC933 /* Pods-AEPDemoAppSwiftUI.debug.xcconfig */ = {isa = PBXFileReference; includeInIndex = 1; lastKnownFileType = text.xcconfig; name = "Pods-AEPDemoAppSwiftUI.debug.xcconfig"; path = "Target Support Files/Pods-AEPDemoAppSwiftUI/Pods-AEPDemoAppSwiftUI.debug.xcconfig"; sourceTree = "<group>"; };
		6E0D2394359C90B0D76CBA61 /* Pods-AEPCommerceDemoApp.release.xcconfig */ = {isa = PBXFileReference; includeInIndex = 1; lastKnownFileType = text.xcconfig; name = "Pods-AEPCommerceDemoApp.release.xcconfig"; path = "Target Support Files/Pods-AEPCommerceDemoApp/Pods-AEPCommerceDemoApp.release.xcconfig"; sourceTree = "<group>"; };
		781E1CD260D5399058A87A88 /* Pods-AEPCommerceDemoApp.debug.xcconfig */ = {isa = PBXFileReference; includeInIndex = 1; lastKnownFileType = text.xcconfig; name = "Pods-AEPCommerceDemoApp.debug.xcconfig"; path = "Target Support Files/Pods-AEPCommerceDemoApp/Pods-AEPCommerceDemoApp.debug.xcconfig"; sourceTree = "<group>"; };
		8A6597F0A2531D30ED796E14 /* Pods_AEPCommerceDemoApp.framework */ = {isa = PBXFileReference; explicitFileType = wrapper.framework; includeInIndex = 0; path = Pods_AEPCommerceDemoApp.framework; sourceTree = BUILT_PRODUCTS_DIR; };
		8BB3750B0F8D4B1A2B679E84 /* Pods-functionalTestsConfig.release.xcconfig */ = {isa = PBXFileReference; includeInIndex = 1; lastKnownFileType = text.xcconfig; name = "Pods-functionalTestsConfig.release.xcconfig"; path = "Target Support Files/Pods-functionalTestsConfig/Pods-functionalTestsConfig.release.xcconfig"; sourceTree = "<group>"; };
		B19C4942FA1A91E5BC1854B8 /* Pods-ACPExperiencePlatform.debug.xcconfig */ = {isa = PBXFileReference; includeInIndex = 1; lastKnownFileType = text.xcconfig; name = "Pods-ACPExperiencePlatform.debug.xcconfig"; path = "Target Support Files/Pods-ACPExperiencePlatform/Pods-ACPExperiencePlatform.debug.xcconfig"; sourceTree = "<group>"; };
		BF0C092324608EEC00892B5D /* FunctionalTestsWithNoConfiguration.swift */ = {isa = PBXFileReference; lastKnownFileType = sourcecode.swift; path = FunctionalTestsWithNoConfiguration.swift; sourceTree = "<group>"; };
		BF0C09332461209900892B5D /* functionalTestsConfig.xctest */ = {isa = PBXFileReference; explicitFileType = wrapper.cfbundle; includeInIndex = 0; path = functionalTestsConfig.xctest; sourceTree = BUILT_PRODUCTS_DIR; };
		BF0C09472465E42100892B5D /* TestableExperiencePlatformInternal.swift */ = {isa = PBXFileReference; lastKnownFileType = sourcecode.swift; path = TestableExperiencePlatformInternal.swift; sourceTree = "<group>"; };
		BF947F62243565CC0057A6CC /* ExperiencePlatformInternal.swift */ = {isa = PBXFileReference; fileEncoding = 4; lastKnownFileType = sourcecode.swift; path = ExperiencePlatformInternal.swift; sourceTree = "<group>"; };
		BF947F63243565CC0057A6CC /* ExperiencePlatformConstants.swift */ = {isa = PBXFileReference; fileEncoding = 4; lastKnownFileType = sourcecode.swift; path = ExperiencePlatformConstants.swift; sourceTree = "<group>"; };
		BF947F6724366A210057A6CC /* ExperiencePlatformExtensionRequestListener.swift */ = {isa = PBXFileReference; lastKnownFileType = sourcecode.swift; path = ExperiencePlatformExtensionRequestListener.swift; sourceTree = "<group>"; };
		BF947F71243BA0BA0057A6CC /* KonductorConfig.swift */ = {isa = PBXFileReference; fileEncoding = 4; lastKnownFileType = sourcecode.swift; path = KonductorConfig.swift; sourceTree = "<group>"; };
		BF947F73243BA0E10057A6CC /* KonductorConfigTests.swift */ = {isa = PBXFileReference; lastKnownFileType = sourcecode.swift; path = KonductorConfigTests.swift; sourceTree = "<group>"; };
		BF947F75243BDECA0057A6CC /* ExperiencePlatformExtensionResponseListener.swift */ = {isa = PBXFileReference; lastKnownFileType = sourcecode.swift; path = ExperiencePlatformExtensionResponseListener.swift; sourceTree = "<group>"; };
		BF947F77243BE16C0057A6CC /* EdgeRequest.swift */ = {isa = PBXFileReference; lastKnownFileType = sourcecode.swift; path = EdgeRequest.swift; sourceTree = "<group>"; };
		BF947F79243BE3C00057A6CC /* RequestMetadata.swift */ = {isa = PBXFileReference; lastKnownFileType = sourcecode.swift; path = RequestMetadata.swift; sourceTree = "<group>"; };
		BF947F7B243E75E60057A6CC /* RequestBuilder.swift */ = {isa = PBXFileReference; fileEncoding = 4; lastKnownFileType = sourcecode.swift; path = RequestBuilder.swift; sourceTree = "<group>"; };
		BF947F7D243EA1300057A6CC /* RequestBuilderTests.swift */ = {isa = PBXFileReference; lastKnownFileType = sourcecode.swift; path = RequestBuilderTests.swift; sourceTree = "<group>"; };
		BF947F7F243EF79D0057A6CC /* IdentityMap.swift */ = {isa = PBXFileReference; lastKnownFileType = sourcecode.swift; path = IdentityMap.swift; sourceTree = "<group>"; };
		BF947F81243F05BF0057A6CC /* IdentityMapTests.swift */ = {isa = PBXFileReference; lastKnownFileType = sourcecode.swift; path = IdentityMapTests.swift; sourceTree = "<group>"; };
		BF947F83243F0D8A0057A6CC /* RequestContextData.swift */ = {isa = PBXFileReference; lastKnownFileType = sourcecode.swift; path = RequestContextData.swift; sourceTree = "<group>"; };
		BF947F85243F24570057A6CC /* StoreResponsePayload.swift */ = {isa = PBXFileReference; lastKnownFileType = sourcecode.swift; path = StoreResponsePayload.swift; sourceTree = "<group>"; };
		BF947F87243F2EF70057A6CC /* StoreResponsePayloadTests.swift */ = {isa = PBXFileReference; lastKnownFileType = sourcecode.swift; path = StoreResponsePayloadTests.swift; sourceTree = "<group>"; };
		BF947F8A243F9CCE0057A6CC /* AnyCodable.swift */ = {isa = PBXFileReference; lastKnownFileType = sourcecode.swift; path = AnyCodable.swift; sourceTree = "<group>"; };
		BF947F8C244029040057A6CC /* OperationQueue.swift */ = {isa = PBXFileReference; lastKnownFileType = sourcecode.swift; path = OperationQueue.swift; sourceTree = "<group>"; };
		BF947F8E2440F0940057A6CC /* StateMetadata.swift */ = {isa = PBXFileReference; lastKnownFileType = sourcecode.swift; path = StateMetadata.swift; sourceTree = "<group>"; };
		BF947F902440F6660057A6CC /* StateMetadataTests.swift */ = {isa = PBXFileReference; lastKnownFileType = sourcecode.swift; path = StateMetadataTests.swift; sourceTree = "<group>"; };
		BF947F92244126D70057A6CC /* StoreResponsePayloadManager.swift */ = {isa = PBXFileReference; lastKnownFileType = sourcecode.swift; path = StoreResponsePayloadManager.swift; sourceTree = "<group>"; };
		BF947F9424414E3E0057A6CC /* StoreResponsePayloadManagerTests.swift */ = {isa = PBXFileReference; lastKnownFileType = sourcecode.swift; path = StoreResponsePayloadManagerTests.swift; sourceTree = "<group>"; };
		BF947F9624414F890057A6CC /* NamedUserDefaultsStore.swift */ = {isa = PBXFileReference; lastKnownFileType = sourcecode.swift; path = NamedUserDefaultsStore.swift; sourceTree = "<group>"; };
		BF947F98244150530057A6CC /* KeyValueStore.swift */ = {isa = PBXFileReference; lastKnownFileType = sourcecode.swift; path = KeyValueStore.swift; sourceTree = "<group>"; };
		BF947F9C244181FF0057A6CC /* MockKeyValueStore.swift */ = {isa = PBXFileReference; lastKnownFileType = sourcecode.swift; path = MockKeyValueStore.swift; sourceTree = "<group>"; };
		BF947F9F244569190057A6CC /* EdgeRequestTests.swift */ = {isa = PBXFileReference; lastKnownFileType = sourcecode.swift; path = EdgeRequestTests.swift; sourceTree = "<group>"; };
		BF947FA1244587520057A6CC /* TestUtils.swift */ = {isa = PBXFileReference; lastKnownFileType = sourcecode.swift; path = TestUtils.swift; sourceTree = "<group>"; };
		BF947FA3244613FB0057A6CC /* RequestMetadataTests.swift */ = {isa = PBXFileReference; lastKnownFileType = sourcecode.swift; path = RequestMetadataTests.swift; sourceTree = "<group>"; };
		BF947FA5244619E80057A6CC /* RequestContextDataTests.swift */ = {isa = PBXFileReference; lastKnownFileType = sourcecode.swift; path = RequestContextDataTests.swift; sourceTree = "<group>"; };
		C818DA1B2EA8DCF6BB0EB6F3 /* Pods-unitTests.release.xcconfig */ = {isa = PBXFileReference; includeInIndex = 1; lastKnownFileType = text.xcconfig; name = "Pods-unitTests.release.xcconfig"; path = "Target Support Files/Pods-unitTests/Pods-unitTests.release.xcconfig"; sourceTree = "<group>"; };
		CE518605A9BB84FEDE1A81A1 /* Pods_functionalTests.framework */ = {isa = PBXFileReference; explicitFileType = wrapper.framework; includeInIndex = 0; path = Pods_functionalTests.framework; sourceTree = BUILT_PRODUCTS_DIR; };
		D4000F302459E2080052C536 /* NetworkResponseHandler.swift */ = {isa = PBXFileReference; lastKnownFileType = sourcecode.swift; path = NetworkResponseHandler.swift; sourceTree = "<group>"; };
		D4000F322459E2300052C536 /* ExperiencePlatformNetworkService.swift */ = {isa = PBXFileReference; lastKnownFileType = sourcecode.swift; path = ExperiencePlatformNetworkService.swift; sourceTree = "<group>"; };
		D4000F34245A53FB0052C536 /* ExperiencePlatformNetworkServiceTests.swift */ = {isa = PBXFileReference; lastKnownFileType = sourcecode.swift; path = ExperiencePlatformNetworkServiceTests.swift; sourceTree = "<group>"; };
		D4000F36245B7E200052C536 /* NetworkResponseCallback.swift */ = {isa = PBXFileReference; lastKnownFileType = sourcecode.swift; path = NetworkResponseCallback.swift; sourceTree = "<group>"; };
		D42B86BD2449007500A4E13B /* HttpMethod.swift */ = {isa = PBXFileReference; lastKnownFileType = sourcecode.swift; path = HttpMethod.swift; sourceTree = "<group>"; };
		D42B86BF244900A100A4E13B /* HttpConnection.swift */ = {isa = PBXFileReference; lastKnownFileType = sourcecode.swift; path = HttpConnection.swift; sourceTree = "<group>"; };
		D42B86C1244900C700A4E13B /* NetworkRequest.swift */ = {isa = PBXFileReference; lastKnownFileType = sourcecode.swift; path = NetworkRequest.swift; sourceTree = "<group>"; };
		D42B86C52449013200A4E13B /* NetworkService.swift */ = {isa = PBXFileReference; lastKnownFileType = sourcecode.swift; path = NetworkService.swift; sourceTree = "<group>"; };
		D42FB8D124610A0000E9321C /* ResponseCallback.swift */ = {isa = PBXFileReference; lastKnownFileType = sourcecode.swift; path = ResponseCallback.swift; sourceTree = "<group>"; };
		D42FB8D324610F3C00E9321C /* ResponseCallbackHandler.swift */ = {isa = PBXFileReference; lastKnownFileType = sourcecode.swift; path = ResponseCallbackHandler.swift; sourceTree = "<group>"; };
		D42FB8DA246261E600E9321C /* EdgeResponse.swift */ = {isa = PBXFileReference; lastKnownFileType = sourcecode.swift; path = EdgeResponse.swift; sourceTree = "<group>"; };
		D42FB8DE24635B6200E9321C /* AEPServiceProvider.swift */ = {isa = PBXFileReference; lastKnownFileType = sourcecode.swift; path = AEPServiceProvider.swift; sourceTree = "<group>"; };
		D42FB8E024635FA200E9321C /* MockResponseCallback.swift */ = {isa = PBXFileReference; lastKnownFileType = sourcecode.swift; path = MockResponseCallback.swift; sourceTree = "<group>"; };
		D44BBB74248DC54F00775DAC /* CountDownLatch.swift */ = {isa = PBXFileReference; lastKnownFileType = sourcecode.swift; path = CountDownLatch.swift; sourceTree = "<group>"; };
		D44BBB972492F5C900775DAC /* UnitTestAssertions.swift */ = {isa = PBXFileReference; lastKnownFileType = sourcecode.swift; path = UnitTestAssertions.swift; sourceTree = "<group>"; };
		D46553EC2469FBE100A150E2 /* ExperiencePlatformResponseHandler.swift */ = {isa = PBXFileReference; lastKnownFileType = sourcecode.swift; path = ExperiencePlatformResponseHandler.swift; sourceTree = "<group>"; };
		D46553EE246A046800A150E2 /* ThreadSafeDictionary.swift */ = {isa = PBXFileReference; lastKnownFileType = sourcecode.swift; path = ThreadSafeDictionary.swift; sourceTree = "<group>"; };
		D46553F0246A123900A150E2 /* RequestCallbackHandlerTests.swift */ = {isa = PBXFileReference; lastKnownFileType = sourcecode.swift; path = RequestCallbackHandlerTests.swift; sourceTree = "<group>"; };
		D46553F2246A138800A150E2 /* MockExperiencePlatformResponseHandler.swift */ = {isa = PBXFileReference; lastKnownFileType = sourcecode.swift; path = MockExperiencePlatformResponseHandler.swift; sourceTree = "<group>"; };
		D46553F4246A2C7900A150E2 /* DemoResponseHandler.swift */ = {isa = PBXFileReference; lastKnownFileType = sourcecode.swift; path = DemoResponseHandler.swift; sourceTree = "<group>"; };
		D46553F6246A384900A150E2 /* NetworkResponseHandlerTests.swift */ = {isa = PBXFileReference; lastKnownFileType = sourcecode.swift; path = NetworkResponseHandlerTests.swift; sourceTree = "<group>"; };
		D46553F8246B43B900A150E2 /* EdgeEventHandle.swift */ = {isa = PBXFileReference; lastKnownFileType = sourcecode.swift; path = EdgeEventHandle.swift; sourceTree = "<group>"; };
		D46553FA246B6FBC00A150E2 /* EdgeEventError.swift */ = {isa = PBXFileReference; lastKnownFileType = sourcecode.swift; path = EdgeEventError.swift; sourceTree = "<group>"; };
		D46553FC246C9D1700A150E2 /* FunctionalTestBase.swift */ = {isa = PBXFileReference; lastKnownFileType = sourcecode.swift; path = FunctionalTestBase.swift; sourceTree = "<group>"; };
		D4655401246CD0B000A150E2 /* InstrumentedExtension.swift */ = {isa = PBXFileReference; lastKnownFileType = sourcecode.swift; path = InstrumentedExtension.swift; sourceTree = "<group>"; };
		D4655406246DF6DB00A150E2 /* FunctionalTestUtils.swift */ = {isa = PBXFileReference; lastKnownFileType = sourcecode.swift; path = FunctionalTestUtils.swift; sourceTree = "<group>"; };
		D465540E24730E3900A150E2 /* IdentityMap.swift */ = {isa = PBXFileReference; fileEncoding = 4; lastKnownFileType = sourcecode.swift; path = IdentityMap.swift; sourceTree = "<group>"; };
		D4A473C0248585BE00D31710 /* InstrumentedWildcardListener.swift */ = {isa = PBXFileReference; lastKnownFileType = sourcecode.swift; path = InstrumentedWildcardListener.swift; sourceTree = "<group>"; };
		D4A473C52485938D00D31710 /* FunctionalTestConst.swift */ = {isa = PBXFileReference; lastKnownFileType = sourcecode.swift; path = FunctionalTestConst.swift; sourceTree = "<group>"; };
		D4A473CF2485B86D00D31710 /* FunctionalSampleTest.swift */ = {isa = PBXFileReference; lastKnownFileType = sourcecode.swift; path = FunctionalSampleTest.swift; sourceTree = "<group>"; };
		D4D5B4E7242EBB1600CAB6E4 /* libACPExperiencePlatform.a */ = {isa = PBXFileReference; explicitFileType = archive.ar; includeInIndex = 0; path = libACPExperiencePlatform.a; sourceTree = BUILT_PRODUCTS_DIR; };
		D4D5B4EA242EBB1600CAB6E4 /* ACPExperiencePlatform.swift */ = {isa = PBXFileReference; lastKnownFileType = sourcecode.swift; path = ACPExperiencePlatform.swift; sourceTree = "<group>"; };
		D4D5B5212432599B00CAB6E4 /* unitTests.xctest */ = {isa = PBXFileReference; explicitFileType = wrapper.cfbundle; includeInIndex = 0; path = unitTests.xctest; sourceTree = BUILT_PRODUCTS_DIR; };
		D4D5B5252432599B00CAB6E4 /* Info.plist */ = {isa = PBXFileReference; lastKnownFileType = text.plist.xml; path = Info.plist; sourceTree = "<group>"; };
		D4D5B53324325AB700CAB6E4 /* functionalTests.xctest */ = {isa = PBXFileReference; explicitFileType = wrapper.cfbundle; includeInIndex = 0; path = functionalTests.xctest; sourceTree = BUILT_PRODUCTS_DIR; };
		D4D5B53524325AB700CAB6E4 /* NetworkResponseHandlerFunctionalTests.swift */ = {isa = PBXFileReference; lastKnownFileType = sourcecode.swift; path = NetworkResponseHandlerFunctionalTests.swift; sourceTree = "<group>"; };
		D4D5B53724325AB700CAB6E4 /* Info.plist */ = {isa = PBXFileReference; lastKnownFileType = text.plist.xml; path = Info.plist; sourceTree = "<group>"; };
		D4D5B57A2432977F00CAB6E4 /* AEPDemoAppSwiftUI.app */ = {isa = PBXFileReference; explicitFileType = wrapper.application; includeInIndex = 0; path = AEPDemoAppSwiftUI.app; sourceTree = BUILT_PRODUCTS_DIR; };
		D4D5B57C2432977F00CAB6E4 /* AppDelegate.swift */ = {isa = PBXFileReference; lastKnownFileType = sourcecode.swift; path = AppDelegate.swift; sourceTree = "<group>"; };
		D4D5B57E2432977F00CAB6E4 /* SceneDelegate.swift */ = {isa = PBXFileReference; lastKnownFileType = sourcecode.swift; path = SceneDelegate.swift; sourceTree = "<group>"; };
		D4D5B5802432977F00CAB6E4 /* ContentView.swift */ = {isa = PBXFileReference; lastKnownFileType = sourcecode.swift; path = ContentView.swift; sourceTree = "<group>"; };
		D4D5B5822432977F00CAB6E4 /* Assets.xcassets */ = {isa = PBXFileReference; lastKnownFileType = folder.assetcatalog; path = Assets.xcassets; sourceTree = "<group>"; };
		D4D5B5852432977F00CAB6E4 /* Preview Assets.xcassets */ = {isa = PBXFileReference; lastKnownFileType = folder.assetcatalog; path = "Preview Assets.xcassets"; sourceTree = "<group>"; };
		D4D5B5882432977F00CAB6E4 /* Base */ = {isa = PBXFileReference; lastKnownFileType = file.storyboard; name = Base; path = Base.lproj/LaunchScreen.storyboard; sourceTree = "<group>"; };
		D4D5B58A2432977F00CAB6E4 /* Info.plist */ = {isa = PBXFileReference; lastKnownFileType = text.plist.xml; path = Info.plist; sourceTree = "<group>"; };
		D4D5B5962433F9C300CAB6E4 /* AEPCommerceDemoApp.app */ = {isa = PBXFileReference; explicitFileType = wrapper.application; includeInIndex = 0; path = AEPCommerceDemoApp.app; sourceTree = BUILT_PRODUCTS_DIR; };
		D4D5B5982433F9C300CAB6E4 /* AppDelegate.swift */ = {isa = PBXFileReference; lastKnownFileType = sourcecode.swift; path = AppDelegate.swift; sourceTree = "<group>"; };
		D4D5B59C2433F9C300CAB6E4 /* HomeViewController.swift */ = {isa = PBXFileReference; lastKnownFileType = sourcecode.swift; path = HomeViewController.swift; sourceTree = "<group>"; };
		D4D5B59F2433F9C300CAB6E4 /* Base */ = {isa = PBXFileReference; lastKnownFileType = file.storyboard; name = Base; path = Base.lproj/Main.storyboard; sourceTree = "<group>"; };
		D4D5B5A12433F9C400CAB6E4 /* Assets.xcassets */ = {isa = PBXFileReference; lastKnownFileType = folder.assetcatalog; path = Assets.xcassets; sourceTree = "<group>"; };
		D4D5B5A42433F9C400CAB6E4 /* Base */ = {isa = PBXFileReference; lastKnownFileType = file.storyboard; name = Base; path = Base.lproj/LaunchScreen.storyboard; sourceTree = "<group>"; };
		D4D5B5A62433F9C400CAB6E4 /* Info.plist */ = {isa = PBXFileReference; lastKnownFileType = text.plist.xml; path = Info.plist; sourceTree = "<group>"; };
		D4D5D7D42477397700CC317E /* EdgeEventEncodable.swift */ = {isa = PBXFileReference; lastKnownFileType = sourcecode.swift; path = EdgeEventEncodable.swift; sourceTree = "<group>"; };
		D4EED36B2489ACE200D4815C /* FunctionalTestNetworkService.swift */ = {isa = PBXFileReference; lastKnownFileType = sourcecode.swift; path = FunctionalTestNetworkService.swift; sourceTree = "<group>"; };
		D4F06FD32475FCFD003FFEF2 /* NetworkServiceTests.swift */ = {isa = PBXFileReference; fileEncoding = 4; lastKnownFileType = sourcecode.swift; path = NetworkServiceTests.swift; sourceTree = "<group>"; };
		D4F74FE4244633B000379258 /* NetworkServiceTests.swift */ = {isa = PBXFileReference; lastKnownFileType = sourcecode.swift; path = NetworkServiceTests.swift; sourceTree = "<group>"; };
		D4F74FE62447A8B800379258 /* MockNetworkServiceOverrider.swift */ = {isa = PBXFileReference; lastKnownFileType = sourcecode.swift; path = MockNetworkServiceOverrider.swift; sourceTree = "<group>"; };
		D4F74FE82447A92800379258 /* MockURLSession.swift */ = {isa = PBXFileReference; lastKnownFileType = sourcecode.swift; path = MockURLSession.swift; sourceTree = "<group>"; };
		D4F74FEA2447A94900379258 /* MockTask.swift */ = {isa = PBXFileReference; lastKnownFileType = sourcecode.swift; path = MockTask.swift; sourceTree = "<group>"; };
		E6A2C0B35C798302E6DD3A2A /* Pods_functionalTestsConfig.framework */ = {isa = PBXFileReference; explicitFileType = wrapper.framework; includeInIndex = 0; path = Pods_functionalTestsConfig.framework; sourceTree = BUILT_PRODUCTS_DIR; };
		F07ABD09F60109290AE9E0E4 /* Pods_unitTests.framework */ = {isa = PBXFileReference; explicitFileType = wrapper.framework; includeInIndex = 0; path = Pods_unitTests.framework; sourceTree = BUILT_PRODUCTS_DIR; };
/* End PBXFileReference section */

/* Begin PBXFrameworksBuildPhase section */
		1CB579CE245DFA81000B2DA5 /* Frameworks */ = {
			isa = PBXFrameworksBuildPhase;
			buildActionMask = 2147483647;
			files = (
				D465541024730ED200A150E2 /* libACPExperiencePlatform.a in Frameworks */,
			);
			runOnlyForDeploymentPostprocessing = 0;
		};
		BF0C092C2461209900892B5D /* Frameworks */ = {
			isa = PBXFrameworksBuildPhase;
			buildActionMask = 2147483647;
			files = (
				BF0C092D2461209900892B5D /* libACPExperiencePlatform.a in Frameworks */,
				77BF41BDA39539E0C42D6899 /* Pods_functionalTestsConfig.framework in Frameworks */,
			);
			runOnlyForDeploymentPostprocessing = 0;
		};
		D4D5B4E4242EBB1600CAB6E4 /* Frameworks */ = {
			isa = PBXFrameworksBuildPhase;
			buildActionMask = 2147483647;
			files = (
				DC3C32831C1DAB1CD63072A4 /* Pods_ACPExperiencePlatform.framework in Frameworks */,
			);
			runOnlyForDeploymentPostprocessing = 0;
		};
		D4D5B51E2432599B00CAB6E4 /* Frameworks */ = {
			isa = PBXFrameworksBuildPhase;
			buildActionMask = 2147483647;
			files = (
				D4D5B5262432599B00CAB6E4 /* libACPExperiencePlatform.a in Frameworks */,
				47AFB56E3003ACEEDA399B77 /* Pods_unitTests.framework in Frameworks */,
			);
			runOnlyForDeploymentPostprocessing = 0;
		};
		D4D5B53024325AB700CAB6E4 /* Frameworks */ = {
			isa = PBXFrameworksBuildPhase;
			buildActionMask = 2147483647;
			files = (
				D4D5B53824325AB700CAB6E4 /* libACPExperiencePlatform.a in Frameworks */,
				A0B68055DD384AAC21623780 /* Pods_functionalTests.framework in Frameworks */,
			);
			runOnlyForDeploymentPostprocessing = 0;
		};
		D4D5B5772432977F00CAB6E4 /* Frameworks */ = {
			isa = PBXFrameworksBuildPhase;
			buildActionMask = 2147483647;
			files = (
				D4D5B58F2432979C00CAB6E4 /* libACPExperiencePlatform.a in Frameworks */,
				DCC1F6844A67B0B3D474A057 /* Pods_AEPDemoAppSwiftUI.framework in Frameworks */,
			);
			runOnlyForDeploymentPostprocessing = 0;
		};
		D4D5B5932433F9C300CAB6E4 /* Frameworks */ = {
			isa = PBXFrameworksBuildPhase;
			buildActionMask = 2147483647;
			files = (
				1CB57D1E2462CCF7000B2DA5 /* libxdmlib.a in Frameworks */,
				004A8B99D4DB7B4FCBF4A3CC /* Pods_AEPCommerceDemoApp.framework in Frameworks */,
			);
			runOnlyForDeploymentPostprocessing = 0;
		};
/* End PBXFrameworksBuildPhase section */

/* Begin PBXGroup section */
		1C120237246DA22700EAF9CA /* Recovered References */ = {
			isa = PBXGroup;
			children = (
				D4F74FE4244633B000379258 /* NetworkServiceTests.swift */,
			);
			name = "Recovered References";
			sourceTree = "<group>";
		};
		1CB579D2245DFA81000B2DA5 /* xdmlib */ = {
			isa = PBXGroup;
			children = (
				D465540E24730E3900A150E2 /* IdentityMap.swift */,
				1CB57DCA2464C5A4000B2DA5 /* Application.swift */,
				1CB57DD02464C5A5000B2DA5 /* ApplicationCloses.swift */,
				1CB57DCB2464C5A5000B2DA5 /* AuthenticatedState.swift */,
				1CB57DCE2464C5A5000B2DA5 /* BrowserDetails.swift */,
				1CB57DC82464C5A4000B2DA5 /* CartAbandons.swift */,
				1CB57DC12464C5A4000B2DA5 /* Checkouts.swift */,
				1CB57DD62464C5A5000B2DA5 /* Commerce.swift */,
				1CB57DC02464C5A4000B2DA5 /* ConnectionType.swift */,
				1CB57DCD2464C5A5000B2DA5 /* Crashes.swift */,
				1CB57DC72464C5A4000B2DA5 /* Device.swift */,
				1CB57DBB2464C5A4000B2DA5 /* Environment.swift */,
				1CB57DCF2464C5A5000B2DA5 /* FeatureUsages.swift */,
				1CB57DCC2464C5A5000B2DA5 /* FirstLaunches.swift */,
				1CB57DBF2464C5A4000B2DA5 /* Geo.swift */,
				1CB57DD12464C5A5000B2DA5 /* Installs.swift */,
				1CB57DC92464C5A4000B2DA5 /* InStorePurchase.swift */,
				1CB57DDA2464C5A6000B2DA5 /* Items.swift */,
				1CB57DD22464C5A5000B2DA5 /* Launches.swift */,
				1CB57DBD2464C5A4000B2DA5 /* MobileSDKPlatformEventSchema.swift */,
				1CB57DDB2464C5A6000B2DA5 /* Order.swift */,
				1CB57DD32464C5A5000B2DA5 /* PaymentsItem.swift */,
				1CB57DC42464C5A4000B2DA5 /* PlaceContext.swift */,
				1CB57DBA2464C5A4000B2DA5 /* ProductListAdds.swift */,
				1CB57DBC2464C5A4000B2DA5 /* ProductListItemsItem.swift */,
				1CB57DD72464C5A5000B2DA5 /* ProductListOpens.swift */,
				1CB57DC22464C5A4000B2DA5 /* ProductListRemovals.swift */,
				1CB57DBE2464C5A4000B2DA5 /* ProductListReopens.swift */,
				1CB57DC62464C5A4000B2DA5 /* ProductListViews.swift */,
				1CB57DD42464C5A5000B2DA5 /* ProductViews.swift */,
				1CB57DD92464C5A6000B2DA5 /* Purchases.swift */,
				1CB57DD52464C5A5000B2DA5 /* SaveForLaters.swift */,
				1CB57DC52464C5A4000B2DA5 /* ScreenOrientation.swift */,
				1CB57DD82464C5A5000B2DA5 /* Type.swift */,
				1CB57DC32464C5A4000B2DA5 /* Upgrades.swift */,
			);
			name = xdmlib;
			path = ../../demo/xdmlib;
			sourceTree = "<group>";
		};
		1CCD27CD24592B2800E912B2 /* xdm */ = {
			isa = PBXGroup;
			children = (
				1CCD27CE24592B2800E912B2 /* XDMFormatters.swift */,
				1CCD27CF24592B2800E912B2 /* XDMProtocols.swift */,
			);
			path = xdm;
			sourceTree = "<group>";
		};
		706B7527226CD8E54F9D7921 /* Frameworks */ = {
			isa = PBXGroup;
			children = (
				4107085469D555DB537DB364 /* Pods_ACPExperiencePlatform.framework */,
				8A6597F0A2531D30ED796E14 /* Pods_AEPCommerceDemoApp.framework */,
				02169F4B19293B3FB28567A7 /* Pods_AEPDemoAppSwiftUI.framework */,
				CE518605A9BB84FEDE1A81A1 /* Pods_functionalTests.framework */,
				E6A2C0B35C798302E6DD3A2A /* Pods_functionalTestsConfig.framework */,
				F07ABD09F60109290AE9E0E4 /* Pods_unitTests.framework */,
			);
			name = Frameworks;
			sourceTree = "<group>";
		};
		BF0C093B2462159400892B5D /* util */ = {
			isa = PBXGroup;
			children = (
				D46553FC246C9D1700A150E2 /* FunctionalTestBase.swift */,
				D4A473C52485938D00D31710 /* FunctionalTestConst.swift */,
				D4655406246DF6DB00A150E2 /* FunctionalTestUtils.swift */,
				D4655401246CD0B000A150E2 /* InstrumentedExtension.swift */,
				D4A473C0248585BE00D31710 /* InstrumentedWildcardListener.swift */,
				BF0C09472465E42100892B5D /* TestableExperiencePlatformInternal.swift */,
				D44BBB74248DC54F00775DAC /* CountDownLatch.swift */,
				D4EED36B2489ACE200D4815C /* FunctionalTestNetworkService.swift */,
			);
			path = util;
			sourceTree = "<group>";
		};
		BF0C094C2465E66700892B5D /* functionalTestsConfig */ = {
			isa = PBXGroup;
			children = (
				BF0C092324608EEC00892B5D /* FunctionalTestsWithNoConfiguration.swift */,
			);
			name = functionalTestsConfig;
			path = ../../code/functionalTests;
			sourceTree = "<group>";
		};
		BF947F89243F9C9E0057A6CC /* util */ = {
			isa = PBXGroup;
			children = (
				BF947F8A243F9CCE0057A6CC /* AnyCodable.swift */,
				BF947F8C244029040057A6CC /* OperationQueue.swift */,
				D46553EE246A046800A150E2 /* ThreadSafeDictionary.swift */,
			);
			path = util;
			sourceTree = "<group>";
		};
		BF947F9A2441811E0057A6CC /* services */ = {
			isa = PBXGroup;
			children = (
				D42B86C9244901D400A4E13B /* NetworkService */,
				BF947F98244150530057A6CC /* KeyValueStore.swift */,
				BF947F9624414F890057A6CC /* NamedUserDefaultsStore.swift */,
				D42FB8DE24635B6200E9321C /* AEPServiceProvider.swift */,
			);
			path = services;
			sourceTree = "<group>";
		};
		D42B86C9244901D400A4E13B /* NetworkService */ = {
			isa = PBXGroup;
			children = (
				214189182436663A00907D0A /* AEPNetworkService.swift */,
				D42B86BD2449007500A4E13B /* HttpMethod.swift */,
				D42B86BF244900A100A4E13B /* HttpConnection.swift */,
				D42B86C1244900C700A4E13B /* NetworkRequest.swift */,
				D42B86C52449013200A4E13B /* NetworkService.swift */,
			);
			path = NetworkService;
			sourceTree = "<group>";
		};
		D42FB8D02461086200E9321C /* EdgeNetworkHandlers */ = {
			isa = PBXGroup;
			children = (
				D4D5D7D42477397700CC317E /* EdgeEventEncodable.swift */,
				D46553FA246B6FBC00A150E2 /* EdgeEventError.swift */,
				D46553F8246B43B900A150E2 /* EdgeEventHandle.swift */,
				BF947F77243BE16C0057A6CC /* EdgeRequest.swift */,
				D42FB8DA246261E600E9321C /* EdgeResponse.swift */,
				D4000F322459E2300052C536 /* ExperiencePlatformNetworkService.swift */,
				BF947F7F243EF79D0057A6CC /* IdentityMap.swift */,
				BF947F71243BA0BA0057A6CC /* KonductorConfig.swift */,
				D4000F36245B7E200052C536 /* NetworkResponseCallback.swift */,
				D4000F302459E2080052C536 /* NetworkResponseHandler.swift */,
				BF947F7B243E75E60057A6CC /* RequestBuilder.swift */,
				BF947F83243F0D8A0057A6CC /* RequestContextData.swift */,
				BF947F79243BE3C00057A6CC /* RequestMetadata.swift */,
				D42FB8D124610A0000E9321C /* ResponseCallback.swift */,
				D42FB8D324610F3C00E9321C /* ResponseCallbackHandler.swift */,
				BF947F8E2440F0940057A6CC /* StateMetadata.swift */,
				BF947F85243F24570057A6CC /* StoreResponsePayload.swift */,
				BF947F92244126D70057A6CC /* StoreResponsePayloadManager.swift */,
			);
			path = EdgeNetworkHandlers;
			sourceTree = "<group>";
		};
		D42FB8D52462159300E9321C /* public */ = {
			isa = PBXGroup;
			children = (
				D4D5B4EA242EBB1600CAB6E4 /* ACPExperiencePlatform.swift */,
				D46553EC2469FBE100A150E2 /* ExperiencePlatformResponseHandler.swift */,
				1CCD27C52458CB2300E912B2 /* ExperiencePlatformEvent.swift */,
			);
			name = public;
			sourceTree = "<group>";
		};
		D4655403246DF3B000A150E2 /* testUtilsShared */ = {
			isa = PBXGroup;
			children = (
				BF947FA1244587520057A6CC /* TestUtils.swift */,
			);
			name = testUtilsShared;
			path = ../../code/testUtilsShared;
			sourceTree = "<group>";
		};
		D4D5B4DE242EBB1600CAB6E4 = {
			isa = PBXGroup;
			children = (
				D4D5B4E9242EBB1600CAB6E4 /* src */,
				D4D5B4F1242EBD2200CAB6E4 /* unitTests */,
				D4D5B4F2242EBFAE00CAB6E4 /* functionalTests */,
				BF0C094C2465E66700892B5D /* functionalTestsConfig */,
				D4655403246DF3B000A150E2 /* testUtilsShared */,
				D4D5B5972433F9C300CAB6E4 /* AEPCommerceDemoApp */,
				D4D5B57B2432977F00CAB6E4 /* AEPDemoAppSwiftUI */,
				1CB579D2245DFA81000B2DA5 /* xdmlib */,
				D4D5B4E8242EBB1600CAB6E4 /* Products */,
				E5239B915F53B993A1976FC4 /* Pods */,
				1C120237246DA22700EAF9CA /* Recovered References */,
				706B7527226CD8E54F9D7921 /* Frameworks */,
			);
			sourceTree = "<group>";
		};
		D4D5B4E8242EBB1600CAB6E4 /* Products */ = {
			isa = PBXGroup;
			children = (
				D4D5B4E7242EBB1600CAB6E4 /* libACPExperiencePlatform.a */,
				D4D5B5212432599B00CAB6E4 /* unitTests.xctest */,
				D4D5B53324325AB700CAB6E4 /* functionalTests.xctest */,
				D4D5B57A2432977F00CAB6E4 /* AEPDemoAppSwiftUI.app */,
				D4D5B5962433F9C300CAB6E4 /* AEPCommerceDemoApp.app */,
				BF0C09332461209900892B5D /* functionalTestsConfig.xctest */,
				1CB579D1245DFA81000B2DA5 /* libxdmlib.a */,
			);
			name = Products;
			sourceTree = "<group>";
		};
		D4D5B4E9242EBB1600CAB6E4 /* src */ = {
			isa = PBXGroup;
			children = (
				1CCD27CD24592B2800E912B2 /* xdm */,
				D42FB8D52462159300E9321C /* public */,
				BF947F9A2441811E0057A6CC /* services */,
				BF947F89243F9C9E0057A6CC /* util */,
				D42FB8D02461086200E9321C /* EdgeNetworkHandlers */,
				BF947F63243565CC0057A6CC /* ExperiencePlatformConstants.swift */,
				BF947F6724366A210057A6CC /* ExperiencePlatformExtensionRequestListener.swift */,
				BF947F75243BDECA0057A6CC /* ExperiencePlatformExtensionResponseListener.swift */,
				BF947F62243565CC0057A6CC /* ExperiencePlatformInternal.swift */,
			);
			name = src;
			path = ../../code/src;
			sourceTree = "<group>";
		};
		D4D5B4F1242EBD2200CAB6E4 /* unitTests */ = {
			isa = PBXGroup;
			children = (
				D4F74FEC2447A95400379258 /* utils */,
				D4D5B5252432599B00CAB6E4 /* Info.plist */,
				1CB57B242460EF0C000B2DA5 /* ACPExperiencePlatformTests.swift */,
				BF947F9F244569190057A6CC /* EdgeRequestTests.swift */,
				D4000F34245A53FB0052C536 /* ExperiencePlatformNetworkServiceTests.swift */,
				BF947F81243F05BF0057A6CC /* IdentityMapTests.swift */,
				BF947F73243BA0E10057A6CC /* KonductorConfigTests.swift */,
				D46553F6246A384900A150E2 /* NetworkResponseHandlerTests.swift */,
				D4F06FD32475FCFD003FFEF2 /* NetworkServiceTests.swift */,
				BF947F7D243EA1300057A6CC /* RequestBuilderTests.swift */,
				D46553F0246A123900A150E2 /* RequestCallbackHandlerTests.swift */,
				BF947FA5244619E80057A6CC /* RequestContextDataTests.swift */,
				BF947FA3244613FB0057A6CC /* RequestMetadataTests.swift */,
				BF947F902440F6660057A6CC /* StateMetadataTests.swift */,
				BF947F87243F2EF70057A6CC /* StoreResponsePayloadTests.swift */,
				BF947F9424414E3E0057A6CC /* StoreResponsePayloadManagerTests.swift */,
				1CCD27C82458CB8000E912B2 /* ExperiencePlatformEventTests.swift */,
				1CCD27C72458CB8000E912B2 /* XDMFormattersTests.swift */,
			);
			name = unitTests;
			path = ../../code/unitTests;
			sourceTree = "<group>";
		};
		D4D5B4F2242EBFAE00CAB6E4 /* functionalTests */ = {
			isa = PBXGroup;
			children = (
				BF0C093B2462159400892B5D /* util */,
				D4D5B53524325AB700CAB6E4 /* NetworkResponseHandlerFunctionalTests.swift */,
				D4D5B53724325AB700CAB6E4 /* Info.plist */,
				D4A473CF2485B86D00D31710 /* FunctionalSampleTest.swift */,
			);
			name = functionalTests;
			path = ../../code/functionalTests;
			sourceTree = "<group>";
		};
		D4D5B57B2432977F00CAB6E4 /* AEPDemoAppSwiftUI */ = {
			isa = PBXGroup;
			children = (
				D4D5B57C2432977F00CAB6E4 /* AppDelegate.swift */,
				D4D5B57E2432977F00CAB6E4 /* SceneDelegate.swift */,
				D4D5B5802432977F00CAB6E4 /* ContentView.swift */,
				D46553F4246A2C7900A150E2 /* DemoResponseHandler.swift */,
				D4D5B5822432977F00CAB6E4 /* Assets.xcassets */,
				D4D5B5872432977F00CAB6E4 /* LaunchScreen.storyboard */,
				D4D5B58A2432977F00CAB6E4 /* Info.plist */,
				D4D5B5842432977F00CAB6E4 /* Preview Content */,
			);
			name = AEPDemoAppSwiftUI;
			path = ../../demo/AEPDemoAppSwiftUI;
			sourceTree = "<group>";
		};
		D4D5B5842432977F00CAB6E4 /* Preview Content */ = {
			isa = PBXGroup;
			children = (
				D4D5B5852432977F00CAB6E4 /* Preview Assets.xcassets */,
			);
			path = "Preview Content";
			sourceTree = "<group>";
		};
		D4D5B5972433F9C300CAB6E4 /* AEPCommerceDemoApp */ = {
			isa = PBXGroup;
			children = (
				1CE2B0842468619E00B4F36A /* ADBMobileConfig.json */,
				1CA50AC1244B292E00683A8E /* product_list_colors.json */,
				1CA50AB5244B254B00683A8E /* ProductData.swift */,
				1CA50BB0244D337F00683A8E /* Product.swift */,
				1CA50AB6244B254B00683A8E /* ProductDataLoader.swift */,
				D4D5B5982433F9C300CAB6E4 /* AppDelegate.swift */,
				D4D5B59C2433F9C300CAB6E4 /* HomeViewController.swift */,
				1CA50AC4244B3E9C00683A8E /* ProductViewController.swift */,
				1CA50BB6244E00CF00683A8E /* CartViewController.swift */,
				1CCD27C12455FC3500E912B2 /* ShoppingItemCell.swift */,
				1C107BF82470319A009582FA /* CheckOutViewController.swift */,
				1CA50BB9244E07DB00683A8E /* GriffonViewController.swift */,
				D4D5B59E2433F9C300CAB6E4 /* Main.storyboard */,
				D4D5B5A12433F9C400CAB6E4 /* Assets.xcassets */,
				D4D5B5A32433F9C400CAB6E4 /* LaunchScreen.storyboard */,
				D4D5B5A62433F9C400CAB6E4 /* Info.plist */,
				1CA50BAD244D32C000683A8E /* ShoppingCart.swift */,
				1CA50BB3244D36C500683A8E /* CartItem.swift */,
				1C107BFB2472ED1A009582FA /* UIViewControllerSnackBar.swift */,
				1C107BFF24737FA1009582FA /* AEPDemoConstants.swift */,
				1CF504302476464F00DD2632 /* CommerceUtil.swift */,
				1CF5043324784CBC00DD2632 /* ResponseHandler.swift */,
			);
			name = AEPCommerceDemoApp;
			path = ../../demo/AEPCommerceDemoApp;
			sourceTree = "<group>";
		};
		D4F74FEC2447A95400379258 /* utils */ = {
			isa = PBXGroup;
			children = (
				D4F74FE62447A8B800379258 /* MockNetworkServiceOverrider.swift */,
				D4F74FE82447A92800379258 /* MockURLSession.swift */,
				D4F74FEA2447A94900379258 /* MockTask.swift */,
				BF947F9C244181FF0057A6CC /* MockKeyValueStore.swift */,
				D42FB8E024635FA200E9321C /* MockResponseCallback.swift */,
				D46553F2246A138800A150E2 /* MockExperiencePlatformResponseHandler.swift */,
				D44BBB972492F5C900775DAC /* UnitTestAssertions.swift */,
			);
			name = utils;
			sourceTree = "<group>";
		};
		E5239B915F53B993A1976FC4 /* Pods */ = {
			isa = PBXGroup;
			children = (
				B19C4942FA1A91E5BC1854B8 /* Pods-ACPExperiencePlatform.debug.xcconfig */,
				5DA52336DDCE4F4620B9680B /* Pods-ACPExperiencePlatform.release.xcconfig */,
				781E1CD260D5399058A87A88 /* Pods-AEPCommerceDemoApp.debug.xcconfig */,
				6E0D2394359C90B0D76CBA61 /* Pods-AEPCommerceDemoApp.release.xcconfig */,
				689DB2ADFAFB9DF5818CC933 /* Pods-AEPDemoAppSwiftUI.debug.xcconfig */,
				37CAF21241CFD4347F53A660 /* Pods-AEPDemoAppSwiftUI.release.xcconfig */,
				39FA765AE5A09BAF798BE21B /* Pods-functionalTests.debug.xcconfig */,
				671C7C23DE1CB9C6C0490B45 /* Pods-functionalTests.release.xcconfig */,
				04CF17B2E1840C47D294FA0A /* Pods-functionalTestsConfig.debug.xcconfig */,
				8BB3750B0F8D4B1A2B679E84 /* Pods-functionalTestsConfig.release.xcconfig */,
				082331AC148D832F5C3EA2E9 /* Pods-unitTests.debug.xcconfig */,
				C818DA1B2EA8DCF6BB0EB6F3 /* Pods-unitTests.release.xcconfig */,
			);
			path = Pods;
			sourceTree = "<group>";
		};
/* End PBXGroup section */

/* Begin PBXNativeTarget section */
		1CB579D0245DFA81000B2DA5 /* xdmlib */ = {
			isa = PBXNativeTarget;
			buildConfigurationList = 1CB579D7245DFA81000B2DA5 /* Build configuration list for PBXNativeTarget "xdmlib" */;
			buildPhases = (
				1CB579CD245DFA81000B2DA5 /* Sources */,
				1CB579CE245DFA81000B2DA5 /* Frameworks */,
				1CB579CF245DFA81000B2DA5 /* CopyFiles */,
			);
			buildRules = (
			);
			dependencies = (
			);
			name = xdmlib;
			productName = xdmlib;
			productReference = 1CB579D1245DFA81000B2DA5 /* libxdmlib.a */;
			productType = "com.apple.product-type.library.static";
		};
		BF0C09252461209900892B5D /* functionalTestsConfig */ = {
			isa = PBXNativeTarget;
			buildConfigurationList = BF0C09302461209900892B5D /* Build configuration list for PBXNativeTarget "functionalTestsConfig" */;
			buildPhases = (
				1A0D4F90E5F741EBF473CB60 /* [CP] Check Pods Manifest.lock */,
				BF0C09292461209900892B5D /* Sources */,
				BF0C092C2461209900892B5D /* Frameworks */,
				BF0C092F2461209900892B5D /* Resources */,
			);
			buildRules = (
			);
			dependencies = (
				BF0C09262461209900892B5D /* PBXTargetDependency */,
			);
			name = functionalTestsConfig;
			productName = functionalTests;
			productReference = BF0C09332461209900892B5D /* functionalTestsConfig.xctest */;
			productType = "com.apple.product-type.bundle.unit-test";
		};
		D4D5B4E6242EBB1600CAB6E4 /* ACPExperiencePlatform */ = {
			isa = PBXNativeTarget;
			buildConfigurationList = D4D5B4EE242EBB1700CAB6E4 /* Build configuration list for PBXNativeTarget "ACPExperiencePlatform" */;
			buildPhases = (
				0AAAE96A0678284188EA2E66 /* [CP] Check Pods Manifest.lock */,
				D4D5B4E3242EBB1600CAB6E4 /* Sources */,
				D4D5B4E4242EBB1600CAB6E4 /* Frameworks */,
				D4D5B4E5242EBB1600CAB6E4 /* CopyFiles */,
			);
			buildRules = (
			);
			dependencies = (
			);
			name = ACPExperiencePlatform;
			productName = ACPExperiencePlatform;
			productReference = D4D5B4E7242EBB1600CAB6E4 /* libACPExperiencePlatform.a */;
			productType = "com.apple.product-type.library.static";
		};
		D4D5B5202432599B00CAB6E4 /* unitTests */ = {
			isa = PBXNativeTarget;
			buildConfigurationList = D4D5B5292432599B00CAB6E4 /* Build configuration list for PBXNativeTarget "unitTests" */;
			buildPhases = (
				5C7726859E57445878006E2F /* [CP] Check Pods Manifest.lock */,
				D4D5B51D2432599B00CAB6E4 /* Sources */,
				D4D5B51E2432599B00CAB6E4 /* Frameworks */,
				D4D5B51F2432599B00CAB6E4 /* Resources */,
			);
			buildRules = (
			);
			dependencies = (
				D4D5B5282432599B00CAB6E4 /* PBXTargetDependency */,
			);
			name = unitTests;
			productName = UnitTests;
			productReference = D4D5B5212432599B00CAB6E4 /* unitTests.xctest */;
			productType = "com.apple.product-type.bundle.unit-test";
		};
		D4D5B53224325AB700CAB6E4 /* functionalTests */ = {
			isa = PBXNativeTarget;
			buildConfigurationList = D4D5B53B24325AB800CAB6E4 /* Build configuration list for PBXNativeTarget "functionalTests" */;
			buildPhases = (
				BECA1B73B7FBD9A1EB7F231F /* [CP] Check Pods Manifest.lock */,
				D4D5B52F24325AB700CAB6E4 /* Sources */,
				D4D5B53024325AB700CAB6E4 /* Frameworks */,
				D4D5B53124325AB700CAB6E4 /* Resources */,
			);
			buildRules = (
			);
			dependencies = (
				D4D5B53A24325AB700CAB6E4 /* PBXTargetDependency */,
			);
			name = functionalTests;
			productName = functionalTests;
			productReference = D4D5B53324325AB700CAB6E4 /* functionalTests.xctest */;
			productType = "com.apple.product-type.bundle.unit-test";
		};
		D4D5B5792432977F00CAB6E4 /* AEPDemoAppSwiftUI */ = {
			isa = PBXNativeTarget;
			buildConfigurationList = D4D5B58D2432977F00CAB6E4 /* Build configuration list for PBXNativeTarget "AEPDemoAppSwiftUI" */;
			buildPhases = (
				F2A4A412C65BAE056C6F5B69 /* [CP] Check Pods Manifest.lock */,
				D4D5B5762432977F00CAB6E4 /* Sources */,
				D4D5B5772432977F00CAB6E4 /* Frameworks */,
				D4D5B5782432977F00CAB6E4 /* Resources */,
			);
			buildRules = (
			);
			dependencies = (
			);
			name = AEPDemoAppSwiftUI;
			productName = AEPCommerceDemoApp;
			productReference = D4D5B57A2432977F00CAB6E4 /* AEPDemoAppSwiftUI.app */;
			productType = "com.apple.product-type.application";
		};
		D4D5B5952433F9C300CAB6E4 /* AEPCommerceDemoApp */ = {
			isa = PBXNativeTarget;
			buildConfigurationList = D4D5B5A72433F9C400CAB6E4 /* Build configuration list for PBXNativeTarget "AEPCommerceDemoApp" */;
			buildPhases = (
				4103957FC1210626CD620801 /* [CP] Check Pods Manifest.lock */,
				D4D5B5922433F9C300CAB6E4 /* Sources */,
				D4D5B5932433F9C300CAB6E4 /* Frameworks */,
				D4D5B5942433F9C300CAB6E4 /* Resources */,
				1C120232246D9CFD00EAF9CA /* Embed Frameworks */,
			);
			buildRules = (
			);
			dependencies = (
				1CB57C42246206D1000B2DA5 /* PBXTargetDependency */,
			);
			name = AEPCommerceDemoApp;
			productName = AEPCommerceDemoApp;
			productReference = D4D5B5962433F9C300CAB6E4 /* AEPCommerceDemoApp.app */;
			productType = "com.apple.product-type.application";
		};
/* End PBXNativeTarget section */

/* Begin PBXProject section */
		D4D5B4DF242EBB1600CAB6E4 /* Project object */ = {
			isa = PBXProject;
			attributes = {
				LastSwiftUpdateCheck = 1140;
				LastUpgradeCheck = 1130;
				TargetAttributes = {
					1CB579D0245DFA81000B2DA5 = {
						CreatedOnToolsVersion = 11.4.1;
						LastSwiftMigration = 1140;
					};
					D4D5B4E6242EBB1600CAB6E4 = {
						CreatedOnToolsVersion = 11.3.1;
					};
					D4D5B5202432599B00CAB6E4 = {
						CreatedOnToolsVersion = 11.3.1;
					};
					D4D5B53224325AB700CAB6E4 = {
						CreatedOnToolsVersion = 11.3.1;
					};
					D4D5B5792432977F00CAB6E4 = {
						CreatedOnToolsVersion = 11.3.1;
					};
					D4D5B5952433F9C300CAB6E4 = {
						CreatedOnToolsVersion = 11.3.1;
					};
				};
			};
			buildConfigurationList = D4D5B4E2242EBB1600CAB6E4 /* Build configuration list for PBXProject "ACPExperiencePlatform" */;
			compatibilityVersion = "Xcode 9.3";
			developmentRegion = en;
			hasScannedForEncodings = 0;
			knownRegions = (
				en,
				Base,
			);
			mainGroup = D4D5B4DE242EBB1600CAB6E4;
			productRefGroup = D4D5B4E8242EBB1600CAB6E4 /* Products */;
			projectDirPath = "";
			projectRoot = "";
			targets = (
				D4D5B4E6242EBB1600CAB6E4 /* ACPExperiencePlatform */,
				D4D5B5202432599B00CAB6E4 /* unitTests */,
				D4D5B53224325AB700CAB6E4 /* functionalTests */,
				BF0C09252461209900892B5D /* functionalTestsConfig */,
				D4D5B5792432977F00CAB6E4 /* AEPDemoAppSwiftUI */,
				D4D5B5952433F9C300CAB6E4 /* AEPCommerceDemoApp */,
				1CB579D0245DFA81000B2DA5 /* xdmlib */,
			);
		};
/* End PBXProject section */

/* Begin PBXResourcesBuildPhase section */
		BF0C092F2461209900892B5D /* Resources */ = {
			isa = PBXResourcesBuildPhase;
			buildActionMask = 2147483647;
			files = (
			);
			runOnlyForDeploymentPostprocessing = 0;
		};
		D4D5B51F2432599B00CAB6E4 /* Resources */ = {
			isa = PBXResourcesBuildPhase;
			buildActionMask = 2147483647;
			files = (
			);
			runOnlyForDeploymentPostprocessing = 0;
		};
		D4D5B53124325AB700CAB6E4 /* Resources */ = {
			isa = PBXResourcesBuildPhase;
			buildActionMask = 2147483647;
			files = (
			);
			runOnlyForDeploymentPostprocessing = 0;
		};
		D4D5B5782432977F00CAB6E4 /* Resources */ = {
			isa = PBXResourcesBuildPhase;
			buildActionMask = 2147483647;
			files = (
				D4D5B5892432977F00CAB6E4 /* LaunchScreen.storyboard in Resources */,
				D4D5B5862432977F00CAB6E4 /* Preview Assets.xcassets in Resources */,
				D4D5B5832432977F00CAB6E4 /* Assets.xcassets in Resources */,
			);
			runOnlyForDeploymentPostprocessing = 0;
		};
		D4D5B5942433F9C300CAB6E4 /* Resources */ = {
			isa = PBXResourcesBuildPhase;
			buildActionMask = 2147483647;
			files = (
				D4D5B5A52433F9C400CAB6E4 /* LaunchScreen.storyboard in Resources */,
				1CB57E012464C818000B2DA5 /* product_list_colors.json in Resources */,
				D4D5B5A22433F9C400CAB6E4 /* Assets.xcassets in Resources */,
				D4D5B5A02433F9C300CAB6E4 /* Main.storyboard in Resources */,
				1CE2B0852468619F00B4F36A /* ADBMobileConfig.json in Resources */,
			);
			runOnlyForDeploymentPostprocessing = 0;
		};
/* End PBXResourcesBuildPhase section */

/* Begin PBXShellScriptBuildPhase section */
		0AAAE96A0678284188EA2E66 /* [CP] Check Pods Manifest.lock */ = {
			isa = PBXShellScriptBuildPhase;
			buildActionMask = 2147483647;
			files = (
			);
			inputFileListPaths = (
			);
			inputPaths = (
				"${PODS_PODFILE_DIR_PATH}/Podfile.lock",
				"${PODS_ROOT}/Manifest.lock",
			);
			name = "[CP] Check Pods Manifest.lock";
			outputFileListPaths = (
			);
			outputPaths = (
				"$(DERIVED_FILE_DIR)/Pods-ACPExperiencePlatform-checkManifestLockResult.txt",
			);
			runOnlyForDeploymentPostprocessing = 0;
			shellPath = /bin/sh;
			shellScript = "diff \"${PODS_PODFILE_DIR_PATH}/Podfile.lock\" \"${PODS_ROOT}/Manifest.lock\" > /dev/null\nif [ $? != 0 ] ; then\n    # print error to STDERR\n    echo \"error: The sandbox is not in sync with the Podfile.lock. Run 'pod install' or update your CocoaPods installation.\" >&2\n    exit 1\nfi\n# This output is used by Xcode 'outputs' to avoid re-running this script phase.\necho \"SUCCESS\" > \"${SCRIPT_OUTPUT_FILE_0}\"\n";
			showEnvVarsInLog = 0;
		};
		1A0D4F90E5F741EBF473CB60 /* [CP] Check Pods Manifest.lock */ = {
			isa = PBXShellScriptBuildPhase;
			buildActionMask = 2147483647;
			files = (
			);
			inputFileListPaths = (
			);
			inputPaths = (
				"${PODS_PODFILE_DIR_PATH}/Podfile.lock",
				"${PODS_ROOT}/Manifest.lock",
			);
			name = "[CP] Check Pods Manifest.lock";
			outputFileListPaths = (
			);
			outputPaths = (
				"$(DERIVED_FILE_DIR)/Pods-functionalTestsConfig-checkManifestLockResult.txt",
			);
			runOnlyForDeploymentPostprocessing = 0;
			shellPath = /bin/sh;
			shellScript = "diff \"${PODS_PODFILE_DIR_PATH}/Podfile.lock\" \"${PODS_ROOT}/Manifest.lock\" > /dev/null\nif [ $? != 0 ] ; then\n    # print error to STDERR\n    echo \"error: The sandbox is not in sync with the Podfile.lock. Run 'pod install' or update your CocoaPods installation.\" >&2\n    exit 1\nfi\n# This output is used by Xcode 'outputs' to avoid re-running this script phase.\necho \"SUCCESS\" > \"${SCRIPT_OUTPUT_FILE_0}\"\n";
			showEnvVarsInLog = 0;
		};
		4103957FC1210626CD620801 /* [CP] Check Pods Manifest.lock */ = {
			isa = PBXShellScriptBuildPhase;
			buildActionMask = 2147483647;
			files = (
			);
			inputFileListPaths = (
			);
			inputPaths = (
				"${PODS_PODFILE_DIR_PATH}/Podfile.lock",
				"${PODS_ROOT}/Manifest.lock",
			);
			name = "[CP] Check Pods Manifest.lock";
			outputFileListPaths = (
			);
			outputPaths = (
				"$(DERIVED_FILE_DIR)/Pods-AEPCommerceDemoApp-checkManifestLockResult.txt",
			);
			runOnlyForDeploymentPostprocessing = 0;
			shellPath = /bin/sh;
			shellScript = "diff \"${PODS_PODFILE_DIR_PATH}/Podfile.lock\" \"${PODS_ROOT}/Manifest.lock\" > /dev/null\nif [ $? != 0 ] ; then\n    # print error to STDERR\n    echo \"error: The sandbox is not in sync with the Podfile.lock. Run 'pod install' or update your CocoaPods installation.\" >&2\n    exit 1\nfi\n# This output is used by Xcode 'outputs' to avoid re-running this script phase.\necho \"SUCCESS\" > \"${SCRIPT_OUTPUT_FILE_0}\"\n";
			showEnvVarsInLog = 0;
		};
		5C7726859E57445878006E2F /* [CP] Check Pods Manifest.lock */ = {
			isa = PBXShellScriptBuildPhase;
			buildActionMask = 2147483647;
			files = (
			);
			inputFileListPaths = (
			);
			inputPaths = (
				"${PODS_PODFILE_DIR_PATH}/Podfile.lock",
				"${PODS_ROOT}/Manifest.lock",
			);
			name = "[CP] Check Pods Manifest.lock";
			outputFileListPaths = (
			);
			outputPaths = (
				"$(DERIVED_FILE_DIR)/Pods-unitTests-checkManifestLockResult.txt",
			);
			runOnlyForDeploymentPostprocessing = 0;
			shellPath = /bin/sh;
			shellScript = "diff \"${PODS_PODFILE_DIR_PATH}/Podfile.lock\" \"${PODS_ROOT}/Manifest.lock\" > /dev/null\nif [ $? != 0 ] ; then\n    # print error to STDERR\n    echo \"error: The sandbox is not in sync with the Podfile.lock. Run 'pod install' or update your CocoaPods installation.\" >&2\n    exit 1\nfi\n# This output is used by Xcode 'outputs' to avoid re-running this script phase.\necho \"SUCCESS\" > \"${SCRIPT_OUTPUT_FILE_0}\"\n";
			showEnvVarsInLog = 0;
		};
		BECA1B73B7FBD9A1EB7F231F /* [CP] Check Pods Manifest.lock */ = {
			isa = PBXShellScriptBuildPhase;
			buildActionMask = 2147483647;
			files = (
			);
			inputFileListPaths = (
			);
			inputPaths = (
				"${PODS_PODFILE_DIR_PATH}/Podfile.lock",
				"${PODS_ROOT}/Manifest.lock",
			);
			name = "[CP] Check Pods Manifest.lock";
			outputFileListPaths = (
			);
			outputPaths = (
				"$(DERIVED_FILE_DIR)/Pods-functionalTests-checkManifestLockResult.txt",
			);
			runOnlyForDeploymentPostprocessing = 0;
			shellPath = /bin/sh;
			shellScript = "diff \"${PODS_PODFILE_DIR_PATH}/Podfile.lock\" \"${PODS_ROOT}/Manifest.lock\" > /dev/null\nif [ $? != 0 ] ; then\n    # print error to STDERR\n    echo \"error: The sandbox is not in sync with the Podfile.lock. Run 'pod install' or update your CocoaPods installation.\" >&2\n    exit 1\nfi\n# This output is used by Xcode 'outputs' to avoid re-running this script phase.\necho \"SUCCESS\" > \"${SCRIPT_OUTPUT_FILE_0}\"\n";
			showEnvVarsInLog = 0;
		};
		F2A4A412C65BAE056C6F5B69 /* [CP] Check Pods Manifest.lock */ = {
			isa = PBXShellScriptBuildPhase;
			buildActionMask = 2147483647;
			files = (
			);
			inputFileListPaths = (
			);
			inputPaths = (
				"${PODS_PODFILE_DIR_PATH}/Podfile.lock",
				"${PODS_ROOT}/Manifest.lock",
			);
			name = "[CP] Check Pods Manifest.lock";
			outputFileListPaths = (
			);
			outputPaths = (
				"$(DERIVED_FILE_DIR)/Pods-AEPDemoAppSwiftUI-checkManifestLockResult.txt",
			);
			runOnlyForDeploymentPostprocessing = 0;
			shellPath = /bin/sh;
			shellScript = "diff \"${PODS_PODFILE_DIR_PATH}/Podfile.lock\" \"${PODS_ROOT}/Manifest.lock\" > /dev/null\nif [ $? != 0 ] ; then\n    # print error to STDERR\n    echo \"error: The sandbox is not in sync with the Podfile.lock. Run 'pod install' or update your CocoaPods installation.\" >&2\n    exit 1\nfi\n# This output is used by Xcode 'outputs' to avoid re-running this script phase.\necho \"SUCCESS\" > \"${SCRIPT_OUTPUT_FILE_0}\"\n";
			showEnvVarsInLog = 0;
		};
/* End PBXShellScriptBuildPhase section */

/* Begin PBXSourcesBuildPhase section */
		1CB579CD245DFA81000B2DA5 /* Sources */ = {
			isa = PBXSourcesBuildPhase;
			buildActionMask = 2147483647;
			files = (
				1CB57DFD2464C5A6000B2DA5 /* Items.swift in Sources */,
				1CB57DED2464C5A6000B2DA5 /* Application.swift in Sources */,
				1CB57DEF2464C5A6000B2DA5 /* FirstLaunches.swift in Sources */,
				1CB57DF92464C5A6000B2DA5 /* Commerce.swift in Sources */,
				1CB57DF22464C5A6000B2DA5 /* FeatureUsages.swift in Sources */,
				1CB57DF62464C5A6000B2DA5 /* PaymentsItem.swift in Sources */,
				1CB57DF42464C5A6000B2DA5 /* Installs.swift in Sources */,
				1CB57DFB2464C5A6000B2DA5 /* Type.swift in Sources */,
				1CB57DE42464C5A6000B2DA5 /* Checkouts.swift in Sources */,
				1CB57DE32464C5A6000B2DA5 /* ConnectionType.swift in Sources */,
				1CB57DE62464C5A6000B2DA5 /* Upgrades.swift in Sources */,
				1CB57DDE2464C5A6000B2DA5 /* Environment.swift in Sources */,
				1CB57DF82464C5A6000B2DA5 /* SaveForLaters.swift in Sources */,
				1CB57DE12464C5A6000B2DA5 /* ProductListReopens.swift in Sources */,
				1CB57DE92464C5A6000B2DA5 /* ProductListViews.swift in Sources */,
				1CB57DDD2464C5A6000B2DA5 /* ProductListAdds.swift in Sources */,
				1CB57DE52464C5A6000B2DA5 /* ProductListRemovals.swift in Sources */,
				1CB57DEA2464C5A6000B2DA5 /* Device.swift in Sources */,
				1CB57DF52464C5A6000B2DA5 /* Launches.swift in Sources */,
				1CB57DE02464C5A6000B2DA5 /* MobileSDKPlatformEventSchema.swift in Sources */,
				1CB57DEC2464C5A6000B2DA5 /* InStorePurchase.swift in Sources */,
				1CB57DDF2464C5A6000B2DA5 /* ProductListItemsItem.swift in Sources */,
				1CB57DE82464C5A6000B2DA5 /* ScreenOrientation.swift in Sources */,
				1CB57DF72464C5A6000B2DA5 /* ProductViews.swift in Sources */,
				1CB57DFA2464C5A6000B2DA5 /* ProductListOpens.swift in Sources */,
				1CB57DEB2464C5A6000B2DA5 /* CartAbandons.swift in Sources */,
				1CB57DFE2464C5A6000B2DA5 /* Order.swift in Sources */,
				D465540F24730E3900A150E2 /* IdentityMap.swift in Sources */,
				1CB57DF12464C5A6000B2DA5 /* BrowserDetails.swift in Sources */,
				1CB57DE22464C5A6000B2DA5 /* Geo.swift in Sources */,
				1CB57DE72464C5A6000B2DA5 /* PlaceContext.swift in Sources */,
				1CB57DEE2464C5A6000B2DA5 /* AuthenticatedState.swift in Sources */,
				1CB57DF02464C5A6000B2DA5 /* Crashes.swift in Sources */,
				1CB57DF32464C5A6000B2DA5 /* ApplicationCloses.swift in Sources */,
				1CB57DFC2464C5A6000B2DA5 /* Purchases.swift in Sources */,
			);
			runOnlyForDeploymentPostprocessing = 0;
		};
		BF0C09292461209900892B5D /* Sources */ = {
			isa = PBXSourcesBuildPhase;
			buildActionMask = 2147483647;
			files = (
				D44BBB94249172F100775DAC /* FunctionalTestNetworkService.swift in Sources */,
				D44BBB76248DEDB400775DAC /* CountDownLatch.swift in Sources */,
				D4A473CE2485AA4700D31710 /* TestUtils.swift in Sources */,
				D4A473C8248596AE00D31710 /* FunctionalTestConst.swift in Sources */,
				D4A473C32485929000D31710 /* InstrumentedExtension.swift in Sources */,
				D4A473C42485929000D31710 /* InstrumentedWildcardListener.swift in Sources */,
				D4A473C22485928A00D31710 /* FunctionalTestBase.swift in Sources */,
				BF0C09492465E42100892B5D /* TestableExperiencePlatformInternal.swift in Sources */,
				D4655408246DF6DB00A150E2 /* FunctionalTestUtils.swift in Sources */,
				BF0C092A2461209900892B5D /* FunctionalTestsWithNoConfiguration.swift in Sources */,
			);
			runOnlyForDeploymentPostprocessing = 0;
		};
		D4D5B4E3242EBB1600CAB6E4 /* Sources */ = {
			isa = PBXSourcesBuildPhase;
			buildActionMask = 2147483647;
			files = (
				BF947F8B243F9CCE0057A6CC /* AnyCodable.swift in Sources */,
				BF947F72243BA0BB0057A6CC /* KonductorConfig.swift in Sources */,
				D46553EF246A046800A150E2 /* ThreadSafeDictionary.swift in Sources */,
				BF947F84243F0D8A0057A6CC /* RequestContextData.swift in Sources */,
				BF947F6824366A210057A6CC /* ExperiencePlatformExtensionRequestListener.swift in Sources */,
				D4000F312459E2080052C536 /* NetworkResponseHandler.swift in Sources */,
				D42FB8DF24635B6200E9321C /* AEPServiceProvider.swift in Sources */,
				BF947F86243F24570057A6CC /* StoreResponsePayload.swift in Sources */,
				BF947F80243EF79D0057A6CC /* IdentityMap.swift in Sources */,
				BF947F7A243BE3C00057A6CC /* RequestMetadata.swift in Sources */,
				1CCD27D424592B2800E912B2 /* XDMProtocols.swift in Sources */,
				BF947F93244126D70057A6CC /* StoreResponsePayloadManager.swift in Sources */,
				D42FB8D224610A0000E9321C /* ResponseCallback.swift in Sources */,
				D42FB8DB246261E600E9321C /* EdgeResponse.swift in Sources */,
				D4000F332459E2300052C536 /* ExperiencePlatformNetworkService.swift in Sources */,
				BF947F8D244029040057A6CC /* OperationQueue.swift in Sources */,
				BF947F7C243E75E70057A6CC /* RequestBuilder.swift in Sources */,
				BF947F99244150530057A6CC /* KeyValueStore.swift in Sources */,
				BF947F64243565CC0057A6CC /* ExperiencePlatformInternal.swift in Sources */,
				D4000F37245B7E200052C536 /* NetworkResponseCallback.swift in Sources */,
				D4D5B4EB242EBB1600CAB6E4 /* ACPExperiencePlatform.swift in Sources */,
				BF947F8F2440F0940057A6CC /* StateMetadata.swift in Sources */,
				BF947F65243565CC0057A6CC /* ExperiencePlatformConstants.swift in Sources */,
				D4D5D7D52477397700CC317E /* EdgeEventEncodable.swift in Sources */,
				BF947F76243BDECA0057A6CC /* ExperiencePlatformExtensionResponseListener.swift in Sources */,
				BF947F9724414F890057A6CC /* NamedUserDefaultsStore.swift in Sources */,
				BF947F78243BE16C0057A6CC /* EdgeRequest.swift in Sources */,
				D42B86BE2449007500A4E13B /* HttpMethod.swift in Sources */,
				D46553FB246B6FBC00A150E2 /* EdgeEventError.swift in Sources */,
				D42B86C62449013200A4E13B /* NetworkService.swift in Sources */,
				D46553ED2469FBE100A150E2 /* ExperiencePlatformResponseHandler.swift in Sources */,
				2141891A2436663A00907D0A /* AEPNetworkService.swift in Sources */,
				D42B86C0244900A100A4E13B /* HttpConnection.swift in Sources */,
				D46553F9246B43B900A150E2 /* EdgeEventHandle.swift in Sources */,
				D42FB8D424610F3C00E9321C /* ResponseCallbackHandler.swift in Sources */,
				D42B86C2244900C700A4E13B /* NetworkRequest.swift in Sources */,
				1CCD27DE245A254D00E912B2 /* XDMFormatters.swift in Sources */,
				1CCD27C62458CB2300E912B2 /* ExperiencePlatformEvent.swift in Sources */,
			);
			runOnlyForDeploymentPostprocessing = 0;
		};
		D4D5B51D2432599B00CAB6E4 /* Sources */ = {
			isa = PBXSourcesBuildPhase;
			buildActionMask = 2147483647;
			files = (
				D4A473CD2485AA3D00D31710 /* TestUtils.swift in Sources */,
				D4F06FD52475FDE1003FFEF2 /* NetworkServiceTests.swift in Sources */,
				BF947F912440F6660057A6CC /* StateMetadataTests.swift in Sources */,
				D46553F1246A123900A150E2 /* RequestCallbackHandlerTests.swift in Sources */,
				BF947F9D244181FF0057A6CC /* MockKeyValueStore.swift in Sources */,
				BF947FA0244569190057A6CC /* EdgeRequestTests.swift in Sources */,
				1CCD27D82459EEB900E912B2 /* XDMFormattersTests.swift in Sources */,
				BF947F82243F05BF0057A6CC /* IdentityMapTests.swift in Sources */,
				D42FB8E124635FA200E9321C /* MockResponseCallback.swift in Sources */,
				BF947FA4244613FB0057A6CC /* RequestMetadataTests.swift in Sources */,
				D46553F3246A138800A150E2 /* MockExperiencePlatformResponseHandler.swift in Sources */,
				BF947F7E243EA1300057A6CC /* RequestBuilderTests.swift in Sources */,
				BF947F88243F2EF70057A6CC /* StoreResponsePayloadTests.swift in Sources */,
				BF947F9E244182B30057A6CC /* StoreResponsePayloadManagerTests.swift in Sources */,
				D44BBB982492F5C900775DAC /* UnitTestAssertions.swift in Sources */,
				BF947F74243BA0E10057A6CC /* KonductorConfigTests.swift in Sources */,
				BF947FA6244619E80057A6CC /* RequestContextDataTests.swift in Sources */,
				D4F74FE92447A92800379258 /* MockURLSession.swift in Sources */,
				D4F74FEB2447A94900379258 /* MockTask.swift in Sources */,
				D4000F35245A53FB0052C536 /* ExperiencePlatformNetworkServiceTests.swift in Sources */,
				D46553F7246A384900A150E2 /* NetworkResponseHandlerTests.swift in Sources */,
				D4F74FE72447A8B800379258 /* MockNetworkServiceOverrider.swift in Sources */,
				1CB57B262460F2B6000B2DA5 /* ACPExperiencePlatformTests.swift in Sources */,
				1CCD27DC245A240F00E912B2 /* ExperiencePlatformEventTests.swift in Sources */,
			);
			runOnlyForDeploymentPostprocessing = 0;
		};
		D4D5B52F24325AB700CAB6E4 /* Sources */ = {
			isa = PBXSourcesBuildPhase;
			buildActionMask = 2147483647;
			files = (
				D44BBB75248DC54F00775DAC /* CountDownLatch.swift in Sources */,
				D4A473CB2485A8F300D31710 /* TestUtils.swift in Sources */,
				D4A473C7248595CA00D31710 /* FunctionalTestConst.swift in Sources */,
				D4655400246CBF5E00A150E2 /* FunctionalTestBase.swift in Sources */,
				BF0C09482465E42100892B5D /* TestableExperiencePlatformInternal.swift in Sources */,
				D4A473C1248585BE00D31710 /* InstrumentedWildcardListener.swift in Sources */,
				D4A473D02485B86D00D31710 /* FunctionalSampleTest.swift in Sources */,
				D4655402246CD0B000A150E2 /* InstrumentedExtension.swift in Sources */,
				D4EED36C2489ACE200D4815C /* FunctionalTestNetworkService.swift in Sources */,
				D4655407246DF6DB00A150E2 /* FunctionalTestUtils.swift in Sources */,
				BF0C0935246120B200892B5D /* NetworkResponseHandlerFunctionalTests.swift in Sources */,
			);
			runOnlyForDeploymentPostprocessing = 0;
		};
		D4D5B5762432977F00CAB6E4 /* Sources */ = {
			isa = PBXSourcesBuildPhase;
			buildActionMask = 2147483647;
			files = (
				D4D5B57D2432977F00CAB6E4 /* AppDelegate.swift in Sources */,
				D4D5B57F2432977F00CAB6E4 /* SceneDelegate.swift in Sources */,
				D46553F5246A2C7900A150E2 /* DemoResponseHandler.swift in Sources */,
				D4D5B5812432977F00CAB6E4 /* ContentView.swift in Sources */,
			);
			runOnlyForDeploymentPostprocessing = 0;
		};
		D4D5B5922433F9C300CAB6E4 /* Sources */ = {
			isa = PBXSourcesBuildPhase;
			buildActionMask = 2147483647;
			files = (
				1C107BFA2470319A009582FA /* CheckOutViewController.swift in Sources */,
				1CB57E082464C818000B2DA5 /* ShoppingItemCell.swift in Sources */,
				1CB57E042464C818000B2DA5 /* AppDelegate.swift in Sources */,
				1CF50432247646CA00DD2632 /* CommerceUtil.swift in Sources */,
				1CA50BB5244D36C500683A8E /* CartItem.swift in Sources */,
				1C107C05247436A6009582FA /* GriffonViewController.swift in Sources */,
				1CA50BB2244D337F00683A8E /* Product.swift in Sources */,
				1CA50BAF244D32C000683A8E /* ShoppingCart.swift in Sources */,
				1CB57E022464C818000B2DA5 /* ProductData.swift in Sources */,
				1CB57E052464C818000B2DA5 /* HomeViewController.swift in Sources */,
				1CB57E062464C818000B2DA5 /* ProductViewController.swift in Sources */,
				1C107C0024737FA1009582FA /* AEPDemoConstants.swift in Sources */,
				1C107BFC2472ED1A009582FA /* UIViewControllerSnackBar.swift in Sources */,
				1CF5043524784CFF00DD2632 /* ResponseHandler.swift in Sources */,
				1CB57E072464C818000B2DA5 /* CartViewController.swift in Sources */,
				1CB57E032464C818000B2DA5 /* ProductDataLoader.swift in Sources */,
			);
			runOnlyForDeploymentPostprocessing = 0;
		};
/* End PBXSourcesBuildPhase section */

/* Begin PBXTargetDependency section */
		1CB57C42246206D1000B2DA5 /* PBXTargetDependency */ = {
			isa = PBXTargetDependency;
			target = 1CB579D0245DFA81000B2DA5 /* xdmlib */;
			targetProxy = 1CB57C41246206D1000B2DA5 /* PBXContainerItemProxy */;
		};
		BF0C09262461209900892B5D /* PBXTargetDependency */ = {
			isa = PBXTargetDependency;
			platformFilter = ios;
			target = D4D5B4E6242EBB1600CAB6E4 /* ACPExperiencePlatform */;
			targetProxy = D465540D24730DC500A150E2 /* PBXContainerItemProxy */;
		};
		D4D5B5282432599B00CAB6E4 /* PBXTargetDependency */ = {
			isa = PBXTargetDependency;
			platformFilter = ios;
			target = D4D5B4E6242EBB1600CAB6E4 /* ACPExperiencePlatform */;
			targetProxy = D4D5B5272432599B00CAB6E4 /* PBXContainerItemProxy */;
		};
		D4D5B53A24325AB700CAB6E4 /* PBXTargetDependency */ = {
			isa = PBXTargetDependency;
			platformFilter = ios;
			target = D4D5B4E6242EBB1600CAB6E4 /* ACPExperiencePlatform */;
			targetProxy = D4D5B53924325AB700CAB6E4 /* PBXContainerItemProxy */;
		};
/* End PBXTargetDependency section */

/* Begin PBXVariantGroup section */
		D4D5B5872432977F00CAB6E4 /* LaunchScreen.storyboard */ = {
			isa = PBXVariantGroup;
			children = (
				D4D5B5882432977F00CAB6E4 /* Base */,
			);
			name = LaunchScreen.storyboard;
			sourceTree = "<group>";
		};
		D4D5B59E2433F9C300CAB6E4 /* Main.storyboard */ = {
			isa = PBXVariantGroup;
			children = (
				D4D5B59F2433F9C300CAB6E4 /* Base */,
			);
			name = Main.storyboard;
			sourceTree = "<group>";
		};
		D4D5B5A32433F9C400CAB6E4 /* LaunchScreen.storyboard */ = {
			isa = PBXVariantGroup;
			children = (
				D4D5B5A42433F9C400CAB6E4 /* Base */,
			);
			name = LaunchScreen.storyboard;
			sourceTree = "<group>";
		};
/* End PBXVariantGroup section */

/* Begin XCBuildConfiguration section */
		1CB579D5245DFA81000B2DA5 /* Debug */ = {
			isa = XCBuildConfiguration;
			buildSettings = {
				CLANG_ENABLE_MODULES = YES;
				CODE_SIGN_STYLE = Automatic;
				DEVELOPMENT_TEAM = FKGEE875K4;
				IPHONEOS_DEPLOYMENT_TARGET = 10.0;
				LD_RUNPATH_SEARCH_PATHS = (
					"$(inherited)",
					"@executable_path/Frameworks",
					"@loader_path/Frameworks",
				);
				MACOSX_DEPLOYMENT_TARGET = 10.6;
				OTHER_LDFLAGS = "-ObjC";
				PRODUCT_NAME = "$(TARGET_NAME)";
				SKIP_INSTALL = YES;
				SWIFT_OPTIMIZATION_LEVEL = "-Onone";
				SWIFT_VERSION = 5.0;
				TARGETED_DEVICE_FAMILY = "1,2";
				TVOS_DEPLOYMENT_TARGET = 10.0;
				VALID_ARCHS = "$(inherited)";
			};
			name = Debug;
		};
		1CB579D6245DFA81000B2DA5 /* Release */ = {
			isa = XCBuildConfiguration;
			buildSettings = {
				CLANG_ENABLE_MODULES = YES;
				CODE_SIGN_STYLE = Automatic;
				DEVELOPMENT_TEAM = FKGEE875K4;
				IPHONEOS_DEPLOYMENT_TARGET = 10.0;
				LD_RUNPATH_SEARCH_PATHS = (
					"$(inherited)",
					"@executable_path/Frameworks",
					"@loader_path/Frameworks",
				);
				MACOSX_DEPLOYMENT_TARGET = 10.6;
				OTHER_LDFLAGS = "-ObjC";
				PRODUCT_NAME = "$(TARGET_NAME)";
				SKIP_INSTALL = YES;
				SWIFT_VERSION = 5.0;
				TARGETED_DEVICE_FAMILY = "1,2";
				TVOS_DEPLOYMENT_TARGET = 10.0;
				VALID_ARCHS = "$(inherited)";
			};
			name = Release;
		};
		BF0C09312461209900892B5D /* Debug */ = {
			isa = XCBuildConfiguration;
			baseConfigurationReference = 04CF17B2E1840C47D294FA0A /* Pods-functionalTestsConfig.debug.xcconfig */;
			buildSettings = {
				CODE_SIGN_STYLE = Automatic;
				DEVELOPMENT_TEAM = FKGEE875K4;
				INFOPLIST_FILE = ../../code/functionalTests/Info.plist;
				IPHONEOS_DEPLOYMENT_TARGET = 10.0;
				LD_RUNPATH_SEARCH_PATHS = (
					"$(inherited)",
					"@executable_path/Frameworks",
					"@loader_path/Frameworks",
				);
				PRODUCT_BUNDLE_IDENTIFIER = com.adobe.functionalTestsConfig;
				PRODUCT_NAME = "$(TARGET_NAME)";
				SWIFT_VERSION = 5.0;
				TARGETED_DEVICE_FAMILY = "1,2";
				TVOS_DEPLOYMENT_TARGET = 10.0;
				VALID_ARCHS = "$(inherited)";
			};
			name = Debug;
		};
		BF0C09322461209900892B5D /* Release */ = {
			isa = XCBuildConfiguration;
			baseConfigurationReference = 8BB3750B0F8D4B1A2B679E84 /* Pods-functionalTestsConfig.release.xcconfig */;
			buildSettings = {
				CODE_SIGN_STYLE = Automatic;
				DEVELOPMENT_TEAM = FKGEE875K4;
				INFOPLIST_FILE = ../../code/functionalTests/Info.plist;
				IPHONEOS_DEPLOYMENT_TARGET = 10.0;
				LD_RUNPATH_SEARCH_PATHS = (
					"$(inherited)",
					"@executable_path/Frameworks",
					"@loader_path/Frameworks",
				);
				PRODUCT_BUNDLE_IDENTIFIER = com.adobe.functionalTestsConfig;
				PRODUCT_NAME = "$(TARGET_NAME)";
				SWIFT_VERSION = 5.0;
				TARGETED_DEVICE_FAMILY = "1,2";
				TVOS_DEPLOYMENT_TARGET = 10.0;
				VALID_ARCHS = "$(inherited)";
			};
			name = Release;
		};
		D4D5B4EC242EBB1600CAB6E4 /* Debug */ = {
			isa = XCBuildConfiguration;
			buildSettings = {
				ALWAYS_SEARCH_USER_PATHS = NO;
				ARCHS = (
					armv7,
					armv7s,
					arm64,
					i386,
					x86_64,
				);
				CLANG_ALLOW_NON_MODULAR_INCLUDES_IN_FRAMEWORK_MODULES = NO;
				CLANG_ANALYZER_NONNULL = YES;
				CLANG_ANALYZER_NUMBER_OBJECT_CONVERSION = YES_AGGRESSIVE;
				CLANG_CXX_LANGUAGE_STANDARD = "gnu++14";
				CLANG_CXX_LIBRARY = "libc++";
				CLANG_ENABLE_MODULES = YES;
				CLANG_ENABLE_OBJC_ARC = YES;
				CLANG_ENABLE_OBJC_WEAK = YES;
				CLANG_WARN_BLOCK_CAPTURE_AUTORELEASING = YES;
				CLANG_WARN_BOOL_CONVERSION = YES;
				CLANG_WARN_COMMA = YES;
				CLANG_WARN_CONSTANT_CONVERSION = YES;
				CLANG_WARN_DEPRECATED_OBJC_IMPLEMENTATIONS = YES;
				CLANG_WARN_DIRECT_OBJC_ISA_USAGE = YES_ERROR;
				CLANG_WARN_DOCUMENTATION_COMMENTS = YES;
				CLANG_WARN_EMPTY_BODY = YES;
				CLANG_WARN_ENUM_CONVERSION = YES;
				CLANG_WARN_INFINITE_RECURSION = YES;
				CLANG_WARN_INT_CONVERSION = YES;
				CLANG_WARN_NON_LITERAL_NULL_CONVERSION = YES;
				CLANG_WARN_OBJC_IMPLICIT_RETAIN_SELF = YES;
				CLANG_WARN_OBJC_LITERAL_CONVERSION = YES;
				CLANG_WARN_OBJC_ROOT_CLASS = YES_ERROR;
				CLANG_WARN_RANGE_LOOP_ANALYSIS = YES;
				CLANG_WARN_STRICT_PROTOTYPES = YES;
				CLANG_WARN_SUSPICIOUS_MOVE = YES;
				CLANG_WARN_UNGUARDED_AVAILABILITY = YES_AGGRESSIVE;
				CLANG_WARN_UNREACHABLE_CODE = YES;
				CLANG_WARN__DUPLICATE_METHOD_MATCH = YES;
				COPY_PHASE_STRIP = NO;
				DEBUG_INFORMATION_FORMAT = dwarf;
				ENABLE_STRICT_OBJC_MSGSEND = YES;
				ENABLE_TESTABILITY = YES;
				GCC_C_LANGUAGE_STANDARD = gnu11;
				GCC_DYNAMIC_NO_PIC = NO;
				GCC_NO_COMMON_BLOCKS = YES;
				GCC_OPTIMIZATION_LEVEL = 0;
				GCC_PREPROCESSOR_DEFINITIONS = (
					"DEBUG=1",
					"$(inherited)",
				);
				GCC_WARN_64_TO_32_BIT_CONVERSION = YES;
				GCC_WARN_ABOUT_RETURN_TYPE = YES_ERROR;
				GCC_WARN_UNDECLARED_SELECTOR = YES;
				GCC_WARN_UNINITIALIZED_AUTOS = YES_AGGRESSIVE;
				GCC_WARN_UNUSED_FUNCTION = YES;
				GCC_WARN_UNUSED_VARIABLE = YES;
				IPHONEOS_DEPLOYMENT_TARGET = 10.0;
				MTL_ENABLE_DEBUG_INFO = INCLUDE_SOURCE;
				MTL_FAST_MATH = YES;
				ONLY_ACTIVE_ARCH = YES;
				SDKROOT = iphoneos;
				SWIFT_ACTIVE_COMPILATION_CONDITIONS = DEBUG;
				SWIFT_OPTIMIZATION_LEVEL = "-Onone";
				VALID_ARCHS = "armv7 armv7s arm64 i386 x86_64";
			};
			name = Debug;
		};
		D4D5B4ED242EBB1600CAB6E4 /* Release */ = {
			isa = XCBuildConfiguration;
			buildSettings = {
				ALWAYS_SEARCH_USER_PATHS = NO;
				ARCHS = (
					armv7,
					armv7s,
					arm64,
					i386,
					x86_64,
				);
				CLANG_ALLOW_NON_MODULAR_INCLUDES_IN_FRAMEWORK_MODULES = NO;
				CLANG_ANALYZER_NONNULL = YES;
				CLANG_ANALYZER_NUMBER_OBJECT_CONVERSION = YES_AGGRESSIVE;
				CLANG_CXX_LANGUAGE_STANDARD = "gnu++14";
				CLANG_CXX_LIBRARY = "libc++";
				CLANG_ENABLE_MODULES = YES;
				CLANG_ENABLE_OBJC_ARC = YES;
				CLANG_ENABLE_OBJC_WEAK = YES;
				CLANG_WARN_BLOCK_CAPTURE_AUTORELEASING = YES;
				CLANG_WARN_BOOL_CONVERSION = YES;
				CLANG_WARN_COMMA = YES;
				CLANG_WARN_CONSTANT_CONVERSION = YES;
				CLANG_WARN_DEPRECATED_OBJC_IMPLEMENTATIONS = YES;
				CLANG_WARN_DIRECT_OBJC_ISA_USAGE = YES_ERROR;
				CLANG_WARN_DOCUMENTATION_COMMENTS = YES;
				CLANG_WARN_EMPTY_BODY = YES;
				CLANG_WARN_ENUM_CONVERSION = YES;
				CLANG_WARN_INFINITE_RECURSION = YES;
				CLANG_WARN_INT_CONVERSION = YES;
				CLANG_WARN_NON_LITERAL_NULL_CONVERSION = YES;
				CLANG_WARN_OBJC_IMPLICIT_RETAIN_SELF = YES;
				CLANG_WARN_OBJC_LITERAL_CONVERSION = YES;
				CLANG_WARN_OBJC_ROOT_CLASS = YES_ERROR;
				CLANG_WARN_RANGE_LOOP_ANALYSIS = YES;
				CLANG_WARN_STRICT_PROTOTYPES = YES;
				CLANG_WARN_SUSPICIOUS_MOVE = YES;
				CLANG_WARN_UNGUARDED_AVAILABILITY = YES_AGGRESSIVE;
				CLANG_WARN_UNREACHABLE_CODE = YES;
				CLANG_WARN__DUPLICATE_METHOD_MATCH = YES;
				COPY_PHASE_STRIP = NO;
				DEBUG_INFORMATION_FORMAT = "dwarf-with-dsym";
				ENABLE_NS_ASSERTIONS = NO;
				ENABLE_STRICT_OBJC_MSGSEND = YES;
				GCC_C_LANGUAGE_STANDARD = gnu11;
				GCC_NO_COMMON_BLOCKS = YES;
				GCC_WARN_64_TO_32_BIT_CONVERSION = YES;
				GCC_WARN_ABOUT_RETURN_TYPE = YES_ERROR;
				GCC_WARN_UNDECLARED_SELECTOR = YES;
				GCC_WARN_UNINITIALIZED_AUTOS = YES_AGGRESSIVE;
				GCC_WARN_UNUSED_FUNCTION = YES;
				GCC_WARN_UNUSED_VARIABLE = YES;
				IPHONEOS_DEPLOYMENT_TARGET = 10.0;
				MTL_ENABLE_DEBUG_INFO = NO;
				MTL_FAST_MATH = YES;
				SDKROOT = iphoneos;
				SWIFT_COMPILATION_MODE = wholemodule;
				SWIFT_OPTIMIZATION_LEVEL = "-O";
				VALIDATE_PRODUCT = YES;
				VALID_ARCHS = "armv7 armv7s arm64 i386 x86_64";
			};
			name = Release;
		};
		D4D5B4EF242EBB1700CAB6E4 /* Debug */ = {
			isa = XCBuildConfiguration;
			baseConfigurationReference = B19C4942FA1A91E5BC1854B8 /* Pods-ACPExperiencePlatform.debug.xcconfig */;
			buildSettings = {
				CODE_SIGN_STYLE = Automatic;
				DEVELOPMENT_TEAM = FKGEE875K4;
				INSTALL_PATH = "$(SRCROOT)";
				OTHER_LDFLAGS = "$(inherited)";
				PRODUCT_NAME = "$(TARGET_NAME)";
				SKIP_INSTALL = NO;
				STRIP_INSTALLED_PRODUCT = NO;
				SWIFT_VERSION = 5.0;
				TARGETED_DEVICE_FAMILY = "1,2";
				VALID_ARCHS = "$(inherited)";
			};
			name = Debug;
		};
		D4D5B4F0242EBB1700CAB6E4 /* Release */ = {
			isa = XCBuildConfiguration;
			baseConfigurationReference = 5DA52336DDCE4F4620B9680B /* Pods-ACPExperiencePlatform.release.xcconfig */;
			buildSettings = {
				CODE_SIGN_STYLE = Automatic;
				DEVELOPMENT_TEAM = FKGEE875K4;
				INSTALL_PATH = "$(SRCROOT)";
				OTHER_LDFLAGS = "$(inherited)";
				PRODUCT_NAME = "$(TARGET_NAME)";
				SKIP_INSTALL = NO;
				STRIP_INSTALLED_PRODUCT = NO;
				SWIFT_VERSION = 5.0;
				TARGETED_DEVICE_FAMILY = "1,2";
				VALID_ARCHS = "$(inherited)";
			};
			name = Release;
		};
		D4D5B52A2432599B00CAB6E4 /* Debug */ = {
			isa = XCBuildConfiguration;
			baseConfigurationReference = 082331AC148D832F5C3EA2E9 /* Pods-unitTests.debug.xcconfig */;
			buildSettings = {
				CODE_SIGN_STYLE = Automatic;
				DEVELOPMENT_TEAM = FKGEE875K4;
				INFOPLIST_FILE = ../../code/unitTests/Info.plist;
				IPHONEOS_DEPLOYMENT_TARGET = 10.0;
				LD_RUNPATH_SEARCH_PATHS = (
					"$(inherited)",
					"@executable_path/Frameworks",
					"@loader_path/Frameworks",
				);
				PRODUCT_BUNDLE_IDENTIFIER = com.adobe.UnitTests;
				PRODUCT_NAME = "$(TARGET_NAME)";
				SWIFT_VERSION = 5.0;
				TARGETED_DEVICE_FAMILY = "1,2";
				TVOS_DEPLOYMENT_TARGET = 10.0;
				VALID_ARCHS = "$(inherited)";
			};
			name = Debug;
		};
		D4D5B52B2432599B00CAB6E4 /* Release */ = {
			isa = XCBuildConfiguration;
			baseConfigurationReference = C818DA1B2EA8DCF6BB0EB6F3 /* Pods-unitTests.release.xcconfig */;
			buildSettings = {
				CODE_SIGN_STYLE = Automatic;
				DEVELOPMENT_TEAM = FKGEE875K4;
				INFOPLIST_FILE = ../../code/unitTests/Info.plist;
				IPHONEOS_DEPLOYMENT_TARGET = 10.0;
				LD_RUNPATH_SEARCH_PATHS = (
					"$(inherited)",
					"@executable_path/Frameworks",
					"@loader_path/Frameworks",
				);
				PRODUCT_BUNDLE_IDENTIFIER = com.adobe.UnitTests;
				PRODUCT_NAME = "$(TARGET_NAME)";
				SWIFT_VERSION = 5.0;
				TARGETED_DEVICE_FAMILY = "1,2";
				TVOS_DEPLOYMENT_TARGET = 10.0;
				VALID_ARCHS = "$(inherited)";
			};
			name = Release;
		};
		D4D5B53C24325AB800CAB6E4 /* Debug */ = {
			isa = XCBuildConfiguration;
			baseConfigurationReference = 39FA765AE5A09BAF798BE21B /* Pods-functionalTests.debug.xcconfig */;
			buildSettings = {
				CODE_SIGN_STYLE = Automatic;
				DEVELOPMENT_TEAM = FKGEE875K4;
				INFOPLIST_FILE = ../../code/functionalTests/Info.plist;
				IPHONEOS_DEPLOYMENT_TARGET = 10.0;
				LD_RUNPATH_SEARCH_PATHS = (
					"$(inherited)",
					"@executable_path/Frameworks",
					"@loader_path/Frameworks",
				);
				MACOSX_DEPLOYMENT_TARGET = 10.6;
				PRODUCT_BUNDLE_IDENTIFIER = com.adobe.functionalTests;
				PRODUCT_NAME = "$(TARGET_NAME)";
				SWIFT_VERSION = 5.0;
				TARGETED_DEVICE_FAMILY = "1,2";
				TVOS_DEPLOYMENT_TARGET = 10.0;
				VALID_ARCHS = "$(inherited)";
				WATCHOS_DEPLOYMENT_TARGET = 4.0;
			};
			name = Debug;
		};
		D4D5B53D24325AB800CAB6E4 /* Release */ = {
			isa = XCBuildConfiguration;
			baseConfigurationReference = 671C7C23DE1CB9C6C0490B45 /* Pods-functionalTests.release.xcconfig */;
			buildSettings = {
				CODE_SIGN_STYLE = Automatic;
				DEVELOPMENT_TEAM = FKGEE875K4;
				INFOPLIST_FILE = ../../code/functionalTests/Info.plist;
				IPHONEOS_DEPLOYMENT_TARGET = 10.0;
				LD_RUNPATH_SEARCH_PATHS = (
					"$(inherited)",
					"@executable_path/Frameworks",
					"@loader_path/Frameworks",
				);
				MACOSX_DEPLOYMENT_TARGET = 10.6;
				PRODUCT_BUNDLE_IDENTIFIER = com.adobe.functionalTests;
				PRODUCT_NAME = "$(TARGET_NAME)";
				SWIFT_VERSION = 5.0;
				TARGETED_DEVICE_FAMILY = "1,2";
				TVOS_DEPLOYMENT_TARGET = 10.0;
				VALID_ARCHS = "$(inherited)";
				WATCHOS_DEPLOYMENT_TARGET = 4.0;
			};
			name = Release;
		};
		D4D5B58B2432977F00CAB6E4 /* Debug */ = {
			isa = XCBuildConfiguration;
			baseConfigurationReference = 689DB2ADFAFB9DF5818CC933 /* Pods-AEPDemoAppSwiftUI.debug.xcconfig */;
			buildSettings = {
				ASSETCATALOG_COMPILER_APPICON_NAME = AppIcon;
				CODE_SIGN_STYLE = Automatic;
				DEVELOPMENT_ASSET_PATHS = "\"../../demo/AEPDemoAppSwiftUI/Preview Content\"";
				DEVELOPMENT_TEAM = FKGEE875K4;
				ENABLE_PREVIEWS = YES;
				INFOPLIST_FILE = ../../demo/AEPDemoAppSwiftUI/Info.plist;
				IPHONEOS_DEPLOYMENT_TARGET = 13.0;
				LD_RUNPATH_SEARCH_PATHS = (
					"$(inherited)",
					"@executable_path/Frameworks",
				);
				LIBRARY_SEARCH_PATHS = (
					"$(inherited)",
					"\"${PODS_CONFIGURATION_BUILD_DIR}/ACPCore\"",
					"\"${PODS_CONFIGURATION_BUILD_DIR}/ACPGriffon\"",
					"\"${PODS_ROOT}/ACPCore\"/**",
					"\"${PODS_ROOT}/ACPGriffon\"",
				);
				PRODUCT_BUNDLE_IDENTIFIER = com.adobe.AEPCommerceDemoApp;
				PRODUCT_NAME = "$(TARGET_NAME)";
				SWIFT_VERSION = 5.0;
				TARGETED_DEVICE_FAMILY = "1,2";
				TVOS_DEPLOYMENT_TARGET = 13.0;
				VALID_ARCHS = "$(inherited)";
			};
			name = Debug;
		};
		D4D5B58C2432977F00CAB6E4 /* Release */ = {
			isa = XCBuildConfiguration;
			baseConfigurationReference = 37CAF21241CFD4347F53A660 /* Pods-AEPDemoAppSwiftUI.release.xcconfig */;
			buildSettings = {
				ASSETCATALOG_COMPILER_APPICON_NAME = AppIcon;
				CODE_SIGN_STYLE = Automatic;
				DEVELOPMENT_ASSET_PATHS = "\"../../demo/AEPDemoAppSwiftUI/Preview Content\"";
				DEVELOPMENT_TEAM = FKGEE875K4;
				ENABLE_PREVIEWS = YES;
				INFOPLIST_FILE = ../../demo/AEPDemoAppSwiftUI/Info.plist;
				IPHONEOS_DEPLOYMENT_TARGET = 13.0;
				LD_RUNPATH_SEARCH_PATHS = (
					"$(inherited)",
					"@executable_path/Frameworks",
				);
				PRODUCT_BUNDLE_IDENTIFIER = com.adobe.AEPCommerceDemoApp;
				PRODUCT_NAME = "$(TARGET_NAME)";
				SWIFT_VERSION = 5.0;
				TARGETED_DEVICE_FAMILY = "1,2";
				TVOS_DEPLOYMENT_TARGET = 13.0;
				VALID_ARCHS = "$(inherited)";
			};
			name = Release;
		};
		D4D5B5A82433F9C400CAB6E4 /* Debug */ = {
			isa = XCBuildConfiguration;
			baseConfigurationReference = 781E1CD260D5399058A87A88 /* Pods-AEPCommerceDemoApp.debug.xcconfig */;
			buildSettings = {
				ASSETCATALOG_COMPILER_APPICON_NAME = AppIcon;
				CLANG_ALLOW_NON_MODULAR_INCLUDES_IN_FRAMEWORK_MODULES = NO;
				CODE_SIGN_STYLE = Automatic;
				DEVELOPMENT_TEAM = FKGEE875K4;
				GCC_NO_COMMON_BLOCKS = YES;
				INFOPLIST_FILE = ../../demo/AEPCommerceDemoApp/Info.plist;
				IPHONEOS_DEPLOYMENT_TARGET = 10.0;
				LD_RUNPATH_SEARCH_PATHS = (
					"$(inherited)",
					"@executable_path/Frameworks",
					"$(SRCROOT)",
				);
				MACOSX_DEPLOYMENT_TARGET = 10.6;
				PRODUCT_BUNDLE_IDENTIFIER = com.adobe.AEPCommerceDemoApp;
				PRODUCT_NAME = "$(TARGET_NAME)";
				SWIFT_VERSION = 5.0;
				TARGETED_DEVICE_FAMILY = "1,2";
				TVOS_DEPLOYMENT_TARGET = 10.0;
				VALID_ARCHS = "$(inherited)";
			};
			name = Debug;
		};
		D4D5B5A92433F9C400CAB6E4 /* Release */ = {
			isa = XCBuildConfiguration;
			baseConfigurationReference = 6E0D2394359C90B0D76CBA61 /* Pods-AEPCommerceDemoApp.release.xcconfig */;
			buildSettings = {
				ASSETCATALOG_COMPILER_APPICON_NAME = AppIcon;
				CLANG_ALLOW_NON_MODULAR_INCLUDES_IN_FRAMEWORK_MODULES = NO;
				CODE_SIGN_STYLE = Automatic;
				DEVELOPMENT_TEAM = FKGEE875K4;
				GCC_NO_COMMON_BLOCKS = YES;
				INFOPLIST_FILE = ../../demo/AEPCommerceDemoApp/Info.plist;
				IPHONEOS_DEPLOYMENT_TARGET = 10.0;
				LD_RUNPATH_SEARCH_PATHS = (
					"$(inherited)",
					"@executable_path/Frameworks",
					"$(SRCROOT)",
				);
				MACOSX_DEPLOYMENT_TARGET = 10.6;
				PRODUCT_BUNDLE_IDENTIFIER = com.adobe.AEPCommerceDemoApp;
				PRODUCT_NAME = "$(TARGET_NAME)";
				SWIFT_VERSION = 5.0;
				TARGETED_DEVICE_FAMILY = "1,2";
				TVOS_DEPLOYMENT_TARGET = 10.0;
				VALID_ARCHS = "$(inherited)";
			};
			name = Release;
		};
/* End XCBuildConfiguration section */

/* Begin XCConfigurationList section */
		1CB579D7245DFA81000B2DA5 /* Build configuration list for PBXNativeTarget "xdmlib" */ = {
			isa = XCConfigurationList;
			buildConfigurations = (
				1CB579D5245DFA81000B2DA5 /* Debug */,
				1CB579D6245DFA81000B2DA5 /* Release */,
			);
			defaultConfigurationIsVisible = 0;
			defaultConfigurationName = Release;
		};
		BF0C09302461209900892B5D /* Build configuration list for PBXNativeTarget "functionalTestsConfig" */ = {
			isa = XCConfigurationList;
			buildConfigurations = (
				BF0C09312461209900892B5D /* Debug */,
				BF0C09322461209900892B5D /* Release */,
			);
			defaultConfigurationIsVisible = 0;
			defaultConfigurationName = Release;
		};
		D4D5B4E2242EBB1600CAB6E4 /* Build configuration list for PBXProject "ACPExperiencePlatform" */ = {
			isa = XCConfigurationList;
			buildConfigurations = (
				D4D5B4EC242EBB1600CAB6E4 /* Debug */,
				D4D5B4ED242EBB1600CAB6E4 /* Release */,
			);
			defaultConfigurationIsVisible = 0;
			defaultConfigurationName = Release;
		};
		D4D5B4EE242EBB1700CAB6E4 /* Build configuration list for PBXNativeTarget "ACPExperiencePlatform" */ = {
			isa = XCConfigurationList;
			buildConfigurations = (
				D4D5B4EF242EBB1700CAB6E4 /* Debug */,
				D4D5B4F0242EBB1700CAB6E4 /* Release */,
			);
			defaultConfigurationIsVisible = 0;
			defaultConfigurationName = Release;
		};
		D4D5B5292432599B00CAB6E4 /* Build configuration list for PBXNativeTarget "unitTests" */ = {
			isa = XCConfigurationList;
			buildConfigurations = (
				D4D5B52A2432599B00CAB6E4 /* Debug */,
				D4D5B52B2432599B00CAB6E4 /* Release */,
			);
			defaultConfigurationIsVisible = 0;
			defaultConfigurationName = Release;
		};
		D4D5B53B24325AB800CAB6E4 /* Build configuration list for PBXNativeTarget "functionalTests" */ = {
			isa = XCConfigurationList;
			buildConfigurations = (
				D4D5B53C24325AB800CAB6E4 /* Debug */,
				D4D5B53D24325AB800CAB6E4 /* Release */,
			);
			defaultConfigurationIsVisible = 0;
			defaultConfigurationName = Release;
		};
		D4D5B58D2432977F00CAB6E4 /* Build configuration list for PBXNativeTarget "AEPDemoAppSwiftUI" */ = {
			isa = XCConfigurationList;
			buildConfigurations = (
				D4D5B58B2432977F00CAB6E4 /* Debug */,
				D4D5B58C2432977F00CAB6E4 /* Release */,
			);
			defaultConfigurationIsVisible = 0;
			defaultConfigurationName = Release;
		};
		D4D5B5A72433F9C400CAB6E4 /* Build configuration list for PBXNativeTarget "AEPCommerceDemoApp" */ = {
			isa = XCConfigurationList;
			buildConfigurations = (
				D4D5B5A82433F9C400CAB6E4 /* Debug */,
				D4D5B5A92433F9C400CAB6E4 /* Release */,
			);
			defaultConfigurationIsVisible = 0;
			defaultConfigurationName = Release;
		};
/* End XCConfigurationList section */
	};
	rootObject = D4D5B4DF242EBB1600CAB6E4 /* Project object */;
}<|MERGE_RESOLUTION|>--- conflicted
+++ resolved
@@ -118,11 +118,8 @@
 		D42FB8E124635FA200E9321C /* MockResponseCallback.swift in Sources */ = {isa = PBXBuildFile; fileRef = D42FB8E024635FA200E9321C /* MockResponseCallback.swift */; };
 		D44BBB75248DC54F00775DAC /* CountDownLatch.swift in Sources */ = {isa = PBXBuildFile; fileRef = D44BBB74248DC54F00775DAC /* CountDownLatch.swift */; };
 		D44BBB76248DEDB400775DAC /* CountDownLatch.swift in Sources */ = {isa = PBXBuildFile; fileRef = D44BBB74248DC54F00775DAC /* CountDownLatch.swift */; };
-<<<<<<< HEAD
 		D44BBB94249172F100775DAC /* FunctionalTestNetworkService.swift in Sources */ = {isa = PBXBuildFile; fileRef = D4EED36B2489ACE200D4815C /* FunctionalTestNetworkService.swift */; };
-=======
 		D44BBB982492F5C900775DAC /* UnitTestAssertions.swift in Sources */ = {isa = PBXBuildFile; fileRef = D44BBB972492F5C900775DAC /* UnitTestAssertions.swift */; };
->>>>>>> f4b1f3b2
 		D46553ED2469FBE100A150E2 /* ExperiencePlatformResponseHandler.swift in Sources */ = {isa = PBXBuildFile; fileRef = D46553EC2469FBE100A150E2 /* ExperiencePlatformResponseHandler.swift */; };
 		D46553EF246A046800A150E2 /* ThreadSafeDictionary.swift in Sources */ = {isa = PBXBuildFile; fileRef = D46553EE246A046800A150E2 /* ThreadSafeDictionary.swift */; };
 		D46553F1246A123900A150E2 /* RequestCallbackHandlerTests.swift in Sources */ = {isa = PBXBuildFile; fileRef = D46553F0246A123900A150E2 /* RequestCallbackHandlerTests.swift */; };
