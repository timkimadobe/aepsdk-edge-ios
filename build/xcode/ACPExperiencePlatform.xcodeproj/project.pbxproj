// !$*UTF8*$!
{
	archiveVersion = 1;
	classes = {
	};
	objectVersion = 52;
	objects = {

/* Begin PBXBuildFile section */
		08EE08DDEF3AEDD66F2AF1F5 /* Pods_AEPDemoAppSwiftUI.framework in Frameworks */ = {isa = PBXBuildFile; fileRef = E86839D247B892A9E7009E14 /* Pods_AEPDemoAppSwiftUI.framework */; };
		18CA4103E169F16CBD0D72C6 /* Pods_unitTests.framework in Frameworks */ = {isa = PBXBuildFile; fileRef = 62805643391CBF791F1E5668 /* Pods_unitTests.framework */; };
		1CA50BAF244D32C000683A8E /* ShoppingCart.swift in Sources */ = {isa = PBXBuildFile; fileRef = 1CA50BAD244D32C000683A8E /* ShoppingCart.swift */; };
		1CA50BB2244D337F00683A8E /* Product.swift in Sources */ = {isa = PBXBuildFile; fileRef = 1CA50BB0244D337F00683A8E /* Product.swift */; };
		1CA50BB5244D36C500683A8E /* CartItem.swift in Sources */ = {isa = PBXBuildFile; fileRef = 1CA50BB3244D36C500683A8E /* CartItem.swift */; };
		1CB57B262460F2B6000B2DA5 /* ACPExperiencePlatformTests.swift in Sources */ = {isa = PBXBuildFile; fileRef = 1CB57B242460EF0C000B2DA5 /* ACPExperiencePlatformTests.swift */; };
		1CB57D1E2462CCF7000B2DA5 /* libxdmlib.a in Frameworks */ = {isa = PBXBuildFile; fileRef = 1CB579D1245DFA81000B2DA5 /* libxdmlib.a */; };
		1CB57DDD2464C5A6000B2DA5 /* ProductListAdds.swift in Sources */ = {isa = PBXBuildFile; fileRef = 1CB57DBA2464C5A4000B2DA5 /* ProductListAdds.swift */; };
		1CB57DDE2464C5A6000B2DA5 /* Environment.swift in Sources */ = {isa = PBXBuildFile; fileRef = 1CB57DBB2464C5A4000B2DA5 /* Environment.swift */; };
		1CB57DDF2464C5A6000B2DA5 /* ProductListItemsItem.swift in Sources */ = {isa = PBXBuildFile; fileRef = 1CB57DBC2464C5A4000B2DA5 /* ProductListItemsItem.swift */; };
		1CB57DE02464C5A6000B2DA5 /* MobileSDKPlatformEventSchema.swift in Sources */ = {isa = PBXBuildFile; fileRef = 1CB57DBD2464C5A4000B2DA5 /* MobileSDKPlatformEventSchema.swift */; };
		1CB57DE12464C5A6000B2DA5 /* ProductListReopens.swift in Sources */ = {isa = PBXBuildFile; fileRef = 1CB57DBE2464C5A4000B2DA5 /* ProductListReopens.swift */; };
		1CB57DE22464C5A6000B2DA5 /* Geo.swift in Sources */ = {isa = PBXBuildFile; fileRef = 1CB57DBF2464C5A4000B2DA5 /* Geo.swift */; };
		1CB57DE32464C5A6000B2DA5 /* ConnectionType.swift in Sources */ = {isa = PBXBuildFile; fileRef = 1CB57DC02464C5A4000B2DA5 /* ConnectionType.swift */; };
		1CB57DE42464C5A6000B2DA5 /* Checkouts.swift in Sources */ = {isa = PBXBuildFile; fileRef = 1CB57DC12464C5A4000B2DA5 /* Checkouts.swift */; };
		1CB57DE52464C5A6000B2DA5 /* ProductListRemovals.swift in Sources */ = {isa = PBXBuildFile; fileRef = 1CB57DC22464C5A4000B2DA5 /* ProductListRemovals.swift */; };
		1CB57DE62464C5A6000B2DA5 /* Upgrades.swift in Sources */ = {isa = PBXBuildFile; fileRef = 1CB57DC32464C5A4000B2DA5 /* Upgrades.swift */; };
		1CB57DE72464C5A6000B2DA5 /* PlaceContext.swift in Sources */ = {isa = PBXBuildFile; fileRef = 1CB57DC42464C5A4000B2DA5 /* PlaceContext.swift */; };
		1CB57DE82464C5A6000B2DA5 /* ScreenOrientation.swift in Sources */ = {isa = PBXBuildFile; fileRef = 1CB57DC52464C5A4000B2DA5 /* ScreenOrientation.swift */; };
		1CB57DE92464C5A6000B2DA5 /* ProductListViews.swift in Sources */ = {isa = PBXBuildFile; fileRef = 1CB57DC62464C5A4000B2DA5 /* ProductListViews.swift */; };
		1CB57DEA2464C5A6000B2DA5 /* Device.swift in Sources */ = {isa = PBXBuildFile; fileRef = 1CB57DC72464C5A4000B2DA5 /* Device.swift */; };
		1CB57DEB2464C5A6000B2DA5 /* CartAbandons.swift in Sources */ = {isa = PBXBuildFile; fileRef = 1CB57DC82464C5A4000B2DA5 /* CartAbandons.swift */; };
		1CB57DEC2464C5A6000B2DA5 /* InStorePurchase.swift in Sources */ = {isa = PBXBuildFile; fileRef = 1CB57DC92464C5A4000B2DA5 /* InStorePurchase.swift */; };
		1CB57DED2464C5A6000B2DA5 /* Application.swift in Sources */ = {isa = PBXBuildFile; fileRef = 1CB57DCA2464C5A4000B2DA5 /* Application.swift */; };
		1CB57DEE2464C5A6000B2DA5 /* AuthenticatedState.swift in Sources */ = {isa = PBXBuildFile; fileRef = 1CB57DCB2464C5A5000B2DA5 /* AuthenticatedState.swift */; };
		1CB57DEF2464C5A6000B2DA5 /* FirstLaunches.swift in Sources */ = {isa = PBXBuildFile; fileRef = 1CB57DCC2464C5A5000B2DA5 /* FirstLaunches.swift */; };
		1CB57DF02464C5A6000B2DA5 /* Crashes.swift in Sources */ = {isa = PBXBuildFile; fileRef = 1CB57DCD2464C5A5000B2DA5 /* Crashes.swift */; };
		1CB57DF12464C5A6000B2DA5 /* BrowserDetails.swift in Sources */ = {isa = PBXBuildFile; fileRef = 1CB57DCE2464C5A5000B2DA5 /* BrowserDetails.swift */; };
		1CB57DF22464C5A6000B2DA5 /* FeatureUsages.swift in Sources */ = {isa = PBXBuildFile; fileRef = 1CB57DCF2464C5A5000B2DA5 /* FeatureUsages.swift */; };
		1CB57DF32464C5A6000B2DA5 /* ApplicationCloses.swift in Sources */ = {isa = PBXBuildFile; fileRef = 1CB57DD02464C5A5000B2DA5 /* ApplicationCloses.swift */; };
		1CB57DF42464C5A6000B2DA5 /* Installs.swift in Sources */ = {isa = PBXBuildFile; fileRef = 1CB57DD12464C5A5000B2DA5 /* Installs.swift */; };
		1CB57DF52464C5A6000B2DA5 /* Launches.swift in Sources */ = {isa = PBXBuildFile; fileRef = 1CB57DD22464C5A5000B2DA5 /* Launches.swift */; };
		1CB57DF62464C5A6000B2DA5 /* PaymentsItem.swift in Sources */ = {isa = PBXBuildFile; fileRef = 1CB57DD32464C5A5000B2DA5 /* PaymentsItem.swift */; };
		1CB57DF72464C5A6000B2DA5 /* ProductViews.swift in Sources */ = {isa = PBXBuildFile; fileRef = 1CB57DD42464C5A5000B2DA5 /* ProductViews.swift */; };
		1CB57DF82464C5A6000B2DA5 /* SaveForLaters.swift in Sources */ = {isa = PBXBuildFile; fileRef = 1CB57DD52464C5A5000B2DA5 /* SaveForLaters.swift */; };
		1CB57DF92464C5A6000B2DA5 /* Commerce.swift in Sources */ = {isa = PBXBuildFile; fileRef = 1CB57DD62464C5A5000B2DA5 /* Commerce.swift */; };
		1CB57DFA2464C5A6000B2DA5 /* ProductListOpens.swift in Sources */ = {isa = PBXBuildFile; fileRef = 1CB57DD72464C5A5000B2DA5 /* ProductListOpens.swift */; };
		1CB57DFB2464C5A6000B2DA5 /* Type.swift in Sources */ = {isa = PBXBuildFile; fileRef = 1CB57DD82464C5A5000B2DA5 /* Type.swift */; };
		1CB57DFC2464C5A6000B2DA5 /* Purchases.swift in Sources */ = {isa = PBXBuildFile; fileRef = 1CB57DD92464C5A6000B2DA5 /* Purchases.swift */; };
		1CB57DFD2464C5A6000B2DA5 /* Items.swift in Sources */ = {isa = PBXBuildFile; fileRef = 1CB57DDA2464C5A6000B2DA5 /* Items.swift */; };
		1CB57DFE2464C5A6000B2DA5 /* Order.swift in Sources */ = {isa = PBXBuildFile; fileRef = 1CB57DDB2464C5A6000B2DA5 /* Order.swift */; };
		1CB57E012464C818000B2DA5 /* product_list_colors.json in Resources */ = {isa = PBXBuildFile; fileRef = 1CA50AC1244B292E00683A8E /* product_list_colors.json */; };
		1CB57E022464C818000B2DA5 /* ProductData.swift in Sources */ = {isa = PBXBuildFile; fileRef = 1CA50AB5244B254B00683A8E /* ProductData.swift */; };
		1CB57E032464C818000B2DA5 /* ProductDataLoader.swift in Sources */ = {isa = PBXBuildFile; fileRef = 1CA50AB6244B254B00683A8E /* ProductDataLoader.swift */; };
		1CB57E042464C818000B2DA5 /* AppDelegate.swift in Sources */ = {isa = PBXBuildFile; fileRef = D4D5B5982433F9C300CAB6E4 /* AppDelegate.swift */; };
		1CB57E052464C818000B2DA5 /* HomeViewController.swift in Sources */ = {isa = PBXBuildFile; fileRef = D4D5B59C2433F9C300CAB6E4 /* HomeViewController.swift */; };
		1CB57E062464C818000B2DA5 /* ProductViewController.swift in Sources */ = {isa = PBXBuildFile; fileRef = 1CA50AC4244B3E9C00683A8E /* ProductViewController.swift */; };
		1CB57E072464C818000B2DA5 /* CartViewController.swift in Sources */ = {isa = PBXBuildFile; fileRef = 1CA50BB6244E00CF00683A8E /* CartViewController.swift */; };
		1CB57E082464C818000B2DA5 /* ShoppingItemCell.swift in Sources */ = {isa = PBXBuildFile; fileRef = 1CCD27C12455FC3500E912B2 /* ShoppingItemCell.swift */; };
		1CB57E092464C818000B2DA5 /* GriffonViewController.swift in Sources */ = {isa = PBXBuildFile; fileRef = 1CA50BB9244E07DB00683A8E /* GriffonViewController.swift */; };
		1CCD27C62458CB2300E912B2 /* ExperiencePlatformEvent.swift in Sources */ = {isa = PBXBuildFile; fileRef = 1CCD27C52458CB2300E912B2 /* ExperiencePlatformEvent.swift */; };
		1CCD27D424592B2800E912B2 /* XDMProtocols.swift in Sources */ = {isa = PBXBuildFile; fileRef = 1CCD27CF24592B2800E912B2 /* XDMProtocols.swift */; };
		1CCD27D82459EEB900E912B2 /* XDMFormattersTests.swift in Sources */ = {isa = PBXBuildFile; fileRef = 1CCD27C72458CB8000E912B2 /* XDMFormattersTests.swift */; };
		1CCD27DC245A240F00E912B2 /* ExperiencePlatformEventTests.swift in Sources */ = {isa = PBXBuildFile; fileRef = 1CCD27C82458CB8000E912B2 /* ExperiencePlatformEventTests.swift */; };
		1CCD27DE245A254D00E912B2 /* XDMFormatters.swift in Sources */ = {isa = PBXBuildFile; fileRef = 1CCD27CE24592B2800E912B2 /* XDMFormatters.swift */; };
		1CE2B0852468619F00B4F36A /* ADBMobileConfig.json in Resources */ = {isa = PBXBuildFile; fileRef = 1CE2B0842468619E00B4F36A /* ADBMobileConfig.json */; };
		2141891A2436663A00907D0A /* AEPNetworkService.swift in Sources */ = {isa = PBXBuildFile; fileRef = 214189182436663A00907D0A /* AEPNetworkService.swift */; };
		4C7AFF5EDBE1DEEC5D6E959E /* Pods_ACPExperiencePlatform.framework in Frameworks */ = {isa = PBXBuildFile; fileRef = B477A1BB4F9729DF13F86322 /* Pods_ACPExperiencePlatform.framework */; };
		6D748A730E070AC21AC0B81C /* Pods_functionalTests.framework in Frameworks */ = {isa = PBXBuildFile; fileRef = 2A9F51B938A1963977636559 /* Pods_functionalTests.framework */; };
		9C06BE6106C81A4F46C8ACCA /* Pods_functionalTestsConfig.framework in Frameworks */ = {isa = PBXBuildFile; fileRef = 299B2D94D89996E19291215F /* Pods_functionalTestsConfig.framework */; };
		BF0C092A2461209900892B5D /* FunctionalTestsWithNoConfiguration.swift in Sources */ = {isa = PBXBuildFile; fileRef = BF0C092324608EEC00892B5D /* FunctionalTestsWithNoConfiguration.swift */; };
		BF0C092D2461209900892B5D /* libACPExperiencePlatform.a in Frameworks */ = {isa = PBXBuildFile; fileRef = D4D5B4E7242EBB1600CAB6E4 /* libACPExperiencePlatform.a */; platformFilter = ios; };
		BF0C0935246120B200892B5D /* NetworkResponseHandlerFunctionalTests.swift in Sources */ = {isa = PBXBuildFile; fileRef = D4D5B53524325AB700CAB6E4 /* NetworkResponseHandlerFunctionalTests.swift */; };
		BF0C09452465382000892B5D /* MonitorExtension.swift in Sources */ = {isa = PBXBuildFile; fileRef = BF0C09442465382000892B5D /* MonitorExtension.swift */; };
		BF0C09462465382000892B5D /* MonitorExtension.swift in Sources */ = {isa = PBXBuildFile; fileRef = BF0C09442465382000892B5D /* MonitorExtension.swift */; };
		BF0C09482465E42100892B5D /* TestableExperiencePlatformInternal.swift in Sources */ = {isa = PBXBuildFile; fileRef = BF0C09472465E42100892B5D /* TestableExperiencePlatformInternal.swift */; };
		BF0C09492465E42100892B5D /* TestableExperiencePlatformInternal.swift in Sources */ = {isa = PBXBuildFile; fileRef = BF0C09472465E42100892B5D /* TestableExperiencePlatformInternal.swift */; };
		BF947F64243565CC0057A6CC /* ExperiencePlatformInternal.swift in Sources */ = {isa = PBXBuildFile; fileRef = BF947F62243565CC0057A6CC /* ExperiencePlatformInternal.swift */; platformFilter = ios; };
		BF947F65243565CC0057A6CC /* ExperiencePlatformConstants.swift in Sources */ = {isa = PBXBuildFile; fileRef = BF947F63243565CC0057A6CC /* ExperiencePlatformConstants.swift */; platformFilter = ios; };
		BF947F6824366A210057A6CC /* ExperiencePlatformExtensionRequestListener.swift in Sources */ = {isa = PBXBuildFile; fileRef = BF947F6724366A210057A6CC /* ExperiencePlatformExtensionRequestListener.swift */; platformFilter = ios; };
		BF947F72243BA0BB0057A6CC /* KonductorConfig.swift in Sources */ = {isa = PBXBuildFile; fileRef = BF947F71243BA0BA0057A6CC /* KonductorConfig.swift */; };
		BF947F74243BA0E10057A6CC /* KonductorConfigTests.swift in Sources */ = {isa = PBXBuildFile; fileRef = BF947F73243BA0E10057A6CC /* KonductorConfigTests.swift */; };
		BF947F76243BDECA0057A6CC /* ExperiencePlatformExtensionResponseListener.swift in Sources */ = {isa = PBXBuildFile; fileRef = BF947F75243BDECA0057A6CC /* ExperiencePlatformExtensionResponseListener.swift */; };
		BF947F78243BE16C0057A6CC /* EdgeRequest.swift in Sources */ = {isa = PBXBuildFile; fileRef = BF947F77243BE16C0057A6CC /* EdgeRequest.swift */; };
		BF947F7A243BE3C00057A6CC /* RequestMetadata.swift in Sources */ = {isa = PBXBuildFile; fileRef = BF947F79243BE3C00057A6CC /* RequestMetadata.swift */; };
		BF947F7C243E75E70057A6CC /* RequestBuilder.swift in Sources */ = {isa = PBXBuildFile; fileRef = BF947F7B243E75E60057A6CC /* RequestBuilder.swift */; };
		BF947F7E243EA1300057A6CC /* RequestBuilderTests.swift in Sources */ = {isa = PBXBuildFile; fileRef = BF947F7D243EA1300057A6CC /* RequestBuilderTests.swift */; };
		BF947F80243EF79D0057A6CC /* IdentityMap.swift in Sources */ = {isa = PBXBuildFile; fileRef = BF947F7F243EF79D0057A6CC /* IdentityMap.swift */; };
		BF947F82243F05BF0057A6CC /* IdentityMapTests.swift in Sources */ = {isa = PBXBuildFile; fileRef = BF947F81243F05BF0057A6CC /* IdentityMapTests.swift */; };
		BF947F84243F0D8A0057A6CC /* RequestContextData.swift in Sources */ = {isa = PBXBuildFile; fileRef = BF947F83243F0D8A0057A6CC /* RequestContextData.swift */; };
		BF947F86243F24570057A6CC /* StoreResponsePayload.swift in Sources */ = {isa = PBXBuildFile; fileRef = BF947F85243F24570057A6CC /* StoreResponsePayload.swift */; };
		BF947F88243F2EF70057A6CC /* StoreResponsePayloadTests.swift in Sources */ = {isa = PBXBuildFile; fileRef = BF947F87243F2EF70057A6CC /* StoreResponsePayloadTests.swift */; };
		BF947F8B243F9CCE0057A6CC /* AnyCodable.swift in Sources */ = {isa = PBXBuildFile; fileRef = BF947F8A243F9CCE0057A6CC /* AnyCodable.swift */; };
		BF947F8D244029040057A6CC /* OperationQueue.swift in Sources */ = {isa = PBXBuildFile; fileRef = BF947F8C244029040057A6CC /* OperationQueue.swift */; };
		BF947F8F2440F0940057A6CC /* StateMetadata.swift in Sources */ = {isa = PBXBuildFile; fileRef = BF947F8E2440F0940057A6CC /* StateMetadata.swift */; };
		BF947F912440F6660057A6CC /* StateMetadataTests.swift in Sources */ = {isa = PBXBuildFile; fileRef = BF947F902440F6660057A6CC /* StateMetadataTests.swift */; };
		BF947F93244126D70057A6CC /* StoreResponsePayloadManager.swift in Sources */ = {isa = PBXBuildFile; fileRef = BF947F92244126D70057A6CC /* StoreResponsePayloadManager.swift */; };
		BF947F9724414F890057A6CC /* NamedUserDefaultsStore.swift in Sources */ = {isa = PBXBuildFile; fileRef = BF947F9624414F890057A6CC /* NamedUserDefaultsStore.swift */; };
		BF947F99244150530057A6CC /* KeyValueStore.swift in Sources */ = {isa = PBXBuildFile; fileRef = BF947F98244150530057A6CC /* KeyValueStore.swift */; };
		BF947F9D244181FF0057A6CC /* MockKeyValueStore.swift in Sources */ = {isa = PBXBuildFile; fileRef = BF947F9C244181FF0057A6CC /* MockKeyValueStore.swift */; };
		BF947F9E244182B30057A6CC /* StoreResponsePayloadManagerTests.swift in Sources */ = {isa = PBXBuildFile; fileRef = BF947F9424414E3E0057A6CC /* StoreResponsePayloadManagerTests.swift */; };
		BF947FA0244569190057A6CC /* EdgeRequestTests.swift in Sources */ = {isa = PBXBuildFile; fileRef = BF947F9F244569190057A6CC /* EdgeRequestTests.swift */; };
		BF947FA2244587520057A6CC /* TestUtils.swift in Sources */ = {isa = PBXBuildFile; fileRef = BF947FA1244587520057A6CC /* TestUtils.swift */; };
		BF947FA4244613FB0057A6CC /* RequestMetadataTests.swift in Sources */ = {isa = PBXBuildFile; fileRef = BF947FA3244613FB0057A6CC /* RequestMetadataTests.swift */; };
		BF947FA6244619E80057A6CC /* RequestContextDataTests.swift in Sources */ = {isa = PBXBuildFile; fileRef = BF947FA5244619E80057A6CC /* RequestContextDataTests.swift */; };
		D4000F312459E2080052C536 /* NetworkResponseHandler.swift in Sources */ = {isa = PBXBuildFile; fileRef = D4000F302459E2080052C536 /* NetworkResponseHandler.swift */; };
		D4000F332459E2300052C536 /* ExperiencePlatformNetworkService.swift in Sources */ = {isa = PBXBuildFile; fileRef = D4000F322459E2300052C536 /* ExperiencePlatformNetworkService.swift */; };
		D4000F35245A53FB0052C536 /* ExperiencePlatformNetworkServiceTests.swift in Sources */ = {isa = PBXBuildFile; fileRef = D4000F34245A53FB0052C536 /* ExperiencePlatformNetworkServiceTests.swift */; };
		D4000F37245B7E200052C536 /* NetworkResponseCallback.swift in Sources */ = {isa = PBXBuildFile; fileRef = D4000F36245B7E200052C536 /* NetworkResponseCallback.swift */; };
		D42B86BE2449007500A4E13B /* HttpMethod.swift in Sources */ = {isa = PBXBuildFile; fileRef = D42B86BD2449007500A4E13B /* HttpMethod.swift */; };
		D42B86C0244900A100A4E13B /* HttpConnection.swift in Sources */ = {isa = PBXBuildFile; fileRef = D42B86BF244900A100A4E13B /* HttpConnection.swift */; };
		D42B86C2244900C700A4E13B /* NetworkRequest.swift in Sources */ = {isa = PBXBuildFile; fileRef = D42B86C1244900C700A4E13B /* NetworkRequest.swift */; };
		D42B86C62449013200A4E13B /* NetworkService.swift in Sources */ = {isa = PBXBuildFile; fileRef = D42B86C52449013200A4E13B /* NetworkService.swift */; };
		D42FB8D224610A0000E9321C /* ResponseCallback.swift in Sources */ = {isa = PBXBuildFile; fileRef = D42FB8D124610A0000E9321C /* ResponseCallback.swift */; };
		D42FB8D424610F3C00E9321C /* ResponseCallbackHandler.swift in Sources */ = {isa = PBXBuildFile; fileRef = D42FB8D324610F3C00E9321C /* ResponseCallbackHandler.swift */; };
		D42FB8DB246261E600E9321C /* EdgeResponse.swift in Sources */ = {isa = PBXBuildFile; fileRef = D42FB8DA246261E600E9321C /* EdgeResponse.swift */; };
		D42FB8DF24635B6200E9321C /* AEPServiceProvider.swift in Sources */ = {isa = PBXBuildFile; fileRef = D42FB8DE24635B6200E9321C /* AEPServiceProvider.swift */; };
		D42FB8E124635FA200E9321C /* MockResponseCallback.swift in Sources */ = {isa = PBXBuildFile; fileRef = D42FB8E024635FA200E9321C /* MockResponseCallback.swift */; };
		D46553ED2469FBE100A150E2 /* ExperiencePlatformResponseHandler.swift in Sources */ = {isa = PBXBuildFile; fileRef = D46553EC2469FBE100A150E2 /* ExperiencePlatformResponseHandler.swift */; };
		D46553EF246A046800A150E2 /* ThreadSafeDictionary.swift in Sources */ = {isa = PBXBuildFile; fileRef = D46553EE246A046800A150E2 /* ThreadSafeDictionary.swift */; };
		D46553F1246A123900A150E2 /* RequestCallbackHandlerTests.swift in Sources */ = {isa = PBXBuildFile; fileRef = D46553F0246A123900A150E2 /* RequestCallbackHandlerTests.swift */; };
		D46553F3246A138800A150E2 /* MockExperiencePlatformResponseHandler.swift in Sources */ = {isa = PBXBuildFile; fileRef = D46553F2246A138800A150E2 /* MockExperiencePlatformResponseHandler.swift */; };
		D46553F5246A2C7900A150E2 /* DemoResponseHandler.swift in Sources */ = {isa = PBXBuildFile; fileRef = D46553F4246A2C7900A150E2 /* DemoResponseHandler.swift */; };
<<<<<<< HEAD
		D46553F7246A384900A150E2 /* NetworkResponseHandlerTests.swift in Sources */ = {isa = PBXBuildFile; fileRef = D46553F6246A384900A150E2 /* NetworkResponseHandlerTests.swift */; };
		D46553F9246B43B900A150E2 /* EdgeEventHandle.swift in Sources */ = {isa = PBXBuildFile; fileRef = D46553F8246B43B900A150E2 /* EdgeEventHandle.swift */; };
		D46553FB246B6FBC00A150E2 /* EdgeEventError.swift in Sources */ = {isa = PBXBuildFile; fileRef = D46553FA246B6FBC00A150E2 /* EdgeEventError.swift */; };
		D4655400246CBF5E00A150E2 /* FunctionalTestBase.swift in Sources */ = {isa = PBXBuildFile; fileRef = D46553FC246C9D1700A150E2 /* FunctionalTestBase.swift */; };
		D4655402246CD0B000A150E2 /* InstrumentedExtension.swift in Sources */ = {isa = PBXBuildFile; fileRef = D4655401246CD0B000A150E2 /* InstrumentedExtension.swift */; };
		D4655404246DF3FD00A150E2 /* TestUtils.swift in Sources */ = {isa = PBXBuildFile; fileRef = BF947FA1244587520057A6CC /* TestUtils.swift */; };
		D4655405246DF56000A150E2 /* TestUtils.swift in Sources */ = {isa = PBXBuildFile; fileRef = BF947FA1244587520057A6CC /* TestUtils.swift */; };
		D4655407246DF6DB00A150E2 /* FunctionalTestUtils.swift in Sources */ = {isa = PBXBuildFile; fileRef = D4655406246DF6DB00A150E2 /* FunctionalTestUtils.swift */; };
		D4655408246DF6DB00A150E2 /* FunctionalTestUtils.swift in Sources */ = {isa = PBXBuildFile; fileRef = D4655406246DF6DB00A150E2 /* FunctionalTestUtils.swift */; };
=======
		D465540F24730E3900A150E2 /* IdentityMap.swift in Sources */ = {isa = PBXBuildFile; fileRef = D465540E24730E3900A150E2 /* IdentityMap.swift */; };
		D465541024730ED200A150E2 /* libACPExperiencePlatform.a in Frameworks */ = {isa = PBXBuildFile; fileRef = D4D5B4E7242EBB1600CAB6E4 /* libACPExperiencePlatform.a */; };
		D46554122473129F00A150E2 /* NetworkServiceTests.swift in Sources */ = {isa = PBXBuildFile; fileRef = D46554112473129F00A150E2 /* NetworkServiceTests.swift */; };
		D46554142473131400A150E2 /* MockResponseHandler.swift in Sources */ = {isa = PBXBuildFile; fileRef = D46554132473131400A150E2 /* MockResponseHandler.swift */; };
>>>>>>> ec53230e
		D4D5B4EB242EBB1600CAB6E4 /* ACPExperiencePlatform.swift in Sources */ = {isa = PBXBuildFile; fileRef = D4D5B4EA242EBB1600CAB6E4 /* ACPExperiencePlatform.swift */; platformFilter = ios; };
		D4D5B5262432599B00CAB6E4 /* libACPExperiencePlatform.a in Frameworks */ = {isa = PBXBuildFile; fileRef = D4D5B4E7242EBB1600CAB6E4 /* libACPExperiencePlatform.a */; platformFilter = ios; };
		D4D5B53824325AB700CAB6E4 /* libACPExperiencePlatform.a in Frameworks */ = {isa = PBXBuildFile; fileRef = D4D5B4E7242EBB1600CAB6E4 /* libACPExperiencePlatform.a */; platformFilter = ios; };
		D4D5B57D2432977F00CAB6E4 /* AppDelegate.swift in Sources */ = {isa = PBXBuildFile; fileRef = D4D5B57C2432977F00CAB6E4 /* AppDelegate.swift */; };
		D4D5B57F2432977F00CAB6E4 /* SceneDelegate.swift in Sources */ = {isa = PBXBuildFile; fileRef = D4D5B57E2432977F00CAB6E4 /* SceneDelegate.swift */; };
		D4D5B5812432977F00CAB6E4 /* ContentView.swift in Sources */ = {isa = PBXBuildFile; fileRef = D4D5B5802432977F00CAB6E4 /* ContentView.swift */; };
		D4D5B5832432977F00CAB6E4 /* Assets.xcassets in Resources */ = {isa = PBXBuildFile; fileRef = D4D5B5822432977F00CAB6E4 /* Assets.xcassets */; };
		D4D5B5862432977F00CAB6E4 /* Preview Assets.xcassets in Resources */ = {isa = PBXBuildFile; fileRef = D4D5B5852432977F00CAB6E4 /* Preview Assets.xcassets */; };
		D4D5B5892432977F00CAB6E4 /* LaunchScreen.storyboard in Resources */ = {isa = PBXBuildFile; fileRef = D4D5B5872432977F00CAB6E4 /* LaunchScreen.storyboard */; };
		D4D5B58F2432979C00CAB6E4 /* libACPExperiencePlatform.a in Frameworks */ = {isa = PBXBuildFile; fileRef = D4D5B4E7242EBB1600CAB6E4 /* libACPExperiencePlatform.a */; };
		D4D5B5A02433F9C300CAB6E4 /* Main.storyboard in Resources */ = {isa = PBXBuildFile; fileRef = D4D5B59E2433F9C300CAB6E4 /* Main.storyboard */; };
		D4D5B5A22433F9C400CAB6E4 /* Assets.xcassets in Resources */ = {isa = PBXBuildFile; fileRef = D4D5B5A12433F9C400CAB6E4 /* Assets.xcassets */; };
		D4D5B5A52433F9C400CAB6E4 /* LaunchScreen.storyboard in Resources */ = {isa = PBXBuildFile; fileRef = D4D5B5A32433F9C400CAB6E4 /* LaunchScreen.storyboard */; };
		D4F74FE72447A8B800379258 /* MockNetworkServiceOverrider.swift in Sources */ = {isa = PBXBuildFile; fileRef = D4F74FE62447A8B800379258 /* MockNetworkServiceOverrider.swift */; };
		D4F74FE92447A92800379258 /* MockURLSession.swift in Sources */ = {isa = PBXBuildFile; fileRef = D4F74FE82447A92800379258 /* MockURLSession.swift */; };
		D4F74FEB2447A94900379258 /* MockTask.swift in Sources */ = {isa = PBXBuildFile; fileRef = D4F74FEA2447A94900379258 /* MockTask.swift */; };
		D6024C66F5272360BD3A2032 /* Pods_AEPCommerceDemoApp.framework in Frameworks */ = {isa = PBXBuildFile; fileRef = 504D36050148CF729114D080 /* Pods_AEPCommerceDemoApp.framework */; };
/* End PBXBuildFile section */

/* Begin PBXContainerItemProxy section */
		1CB57C41246206D1000B2DA5 /* PBXContainerItemProxy */ = {
			isa = PBXContainerItemProxy;
			containerPortal = D4D5B4DF242EBB1600CAB6E4 /* Project object */;
			proxyType = 1;
			remoteGlobalIDString = 1CB579D0245DFA81000B2DA5;
			remoteInfo = xdmlib;
		};
		D465540D24730DC500A150E2 /* PBXContainerItemProxy */ = {
			isa = PBXContainerItemProxy;
			containerPortal = D4D5B4DF242EBB1600CAB6E4 /* Project object */;
			proxyType = 1;
			remoteGlobalIDString = D4D5B4E6242EBB1600CAB6E4;
			remoteInfo = ACPExperiencePlatform;
		};
		D4D5B5272432599B00CAB6E4 /* PBXContainerItemProxy */ = {
			isa = PBXContainerItemProxy;
			containerPortal = D4D5B4DF242EBB1600CAB6E4 /* Project object */;
			proxyType = 1;
			remoteGlobalIDString = D4D5B4E6242EBB1600CAB6E4;
			remoteInfo = ACPExperiencePlatform;
		};
		D4D5B53924325AB700CAB6E4 /* PBXContainerItemProxy */ = {
			isa = PBXContainerItemProxy;
			containerPortal = D4D5B4DF242EBB1600CAB6E4 /* Project object */;
			proxyType = 1;
			remoteGlobalIDString = D4D5B4E6242EBB1600CAB6E4;
			remoteInfo = ACPExperiencePlatform;
		};
/* End PBXContainerItemProxy section */

/* Begin PBXCopyFilesBuildPhase section */
		1C120232246D9CFD00EAF9CA /* Embed Frameworks */ = {
			isa = PBXCopyFilesBuildPhase;
			buildActionMask = 2147483647;
			dstPath = "";
			dstSubfolderSpec = 10;
			files = (
			);
			name = "Embed Frameworks";
			runOnlyForDeploymentPostprocessing = 0;
		};
		1CB579CF245DFA81000B2DA5 /* CopyFiles */ = {
			isa = PBXCopyFilesBuildPhase;
			buildActionMask = 2147483647;
			dstPath = "include/$(PRODUCT_NAME)";
			dstSubfolderSpec = 16;
			files = (
			);
			runOnlyForDeploymentPostprocessing = 0;
		};
		D4D5B4E5242EBB1600CAB6E4 /* CopyFiles */ = {
			isa = PBXCopyFilesBuildPhase;
			buildActionMask = 2147483647;
			dstPath = "include/$(PRODUCT_NAME)";
			dstSubfolderSpec = 16;
			files = (
			);
			runOnlyForDeploymentPostprocessing = 0;
		};
/* End PBXCopyFilesBuildPhase section */

/* Begin PBXFileReference section */
		1CA50AB5244B254B00683A8E /* ProductData.swift */ = {isa = PBXFileReference; fileEncoding = 4; lastKnownFileType = sourcecode.swift; path = ProductData.swift; sourceTree = "<group>"; };
		1CA50AB6244B254B00683A8E /* ProductDataLoader.swift */ = {isa = PBXFileReference; fileEncoding = 4; lastKnownFileType = sourcecode.swift; path = ProductDataLoader.swift; sourceTree = "<group>"; };
		1CA50AC1244B292E00683A8E /* product_list_colors.json */ = {isa = PBXFileReference; fileEncoding = 4; lastKnownFileType = text.json; name = product_list_colors.json; path = Assets/product_list_colors.json; sourceTree = "<group>"; };
		1CA50AC4244B3E9C00683A8E /* ProductViewController.swift */ = {isa = PBXFileReference; lastKnownFileType = sourcecode.swift; path = ProductViewController.swift; sourceTree = "<group>"; };
		1CA50BAD244D32C000683A8E /* ShoppingCart.swift */ = {isa = PBXFileReference; lastKnownFileType = sourcecode.swift; path = ShoppingCart.swift; sourceTree = "<group>"; };
		1CA50BB0244D337F00683A8E /* Product.swift */ = {isa = PBXFileReference; lastKnownFileType = sourcecode.swift; path = Product.swift; sourceTree = "<group>"; };
		1CA50BB3244D36C500683A8E /* CartItem.swift */ = {isa = PBXFileReference; lastKnownFileType = sourcecode.swift; path = CartItem.swift; sourceTree = "<group>"; };
		1CA50BB6244E00CF00683A8E /* CartViewController.swift */ = {isa = PBXFileReference; lastKnownFileType = sourcecode.swift; path = CartViewController.swift; sourceTree = "<group>"; };
		1CA50BB9244E07DB00683A8E /* GriffonViewController.swift */ = {isa = PBXFileReference; lastKnownFileType = sourcecode.swift; path = GriffonViewController.swift; sourceTree = "<group>"; };
		1CB579D1245DFA81000B2DA5 /* libxdmlib.a */ = {isa = PBXFileReference; explicitFileType = archive.ar; includeInIndex = 0; path = libxdmlib.a; sourceTree = BUILT_PRODUCTS_DIR; };
		1CB57B242460EF0C000B2DA5 /* ACPExperiencePlatformTests.swift */ = {isa = PBXFileReference; lastKnownFileType = sourcecode.swift; path = ACPExperiencePlatformTests.swift; sourceTree = "<group>"; };
		1CB57DBA2464C5A4000B2DA5 /* ProductListAdds.swift */ = {isa = PBXFileReference; fileEncoding = 4; lastKnownFileType = sourcecode.swift; path = ProductListAdds.swift; sourceTree = "<group>"; };
		1CB57DBB2464C5A4000B2DA5 /* Environment.swift */ = {isa = PBXFileReference; fileEncoding = 4; lastKnownFileType = sourcecode.swift; path = Environment.swift; sourceTree = "<group>"; };
		1CB57DBC2464C5A4000B2DA5 /* ProductListItemsItem.swift */ = {isa = PBXFileReference; fileEncoding = 4; lastKnownFileType = sourcecode.swift; path = ProductListItemsItem.swift; sourceTree = "<group>"; };
		1CB57DBD2464C5A4000B2DA5 /* MobileSDKPlatformEventSchema.swift */ = {isa = PBXFileReference; fileEncoding = 4; lastKnownFileType = sourcecode.swift; path = MobileSDKPlatformEventSchema.swift; sourceTree = "<group>"; };
		1CB57DBE2464C5A4000B2DA5 /* ProductListReopens.swift */ = {isa = PBXFileReference; fileEncoding = 4; lastKnownFileType = sourcecode.swift; path = ProductListReopens.swift; sourceTree = "<group>"; };
		1CB57DBF2464C5A4000B2DA5 /* Geo.swift */ = {isa = PBXFileReference; fileEncoding = 4; lastKnownFileType = sourcecode.swift; path = Geo.swift; sourceTree = "<group>"; };
		1CB57DC02464C5A4000B2DA5 /* ConnectionType.swift */ = {isa = PBXFileReference; fileEncoding = 4; lastKnownFileType = sourcecode.swift; path = ConnectionType.swift; sourceTree = "<group>"; };
		1CB57DC12464C5A4000B2DA5 /* Checkouts.swift */ = {isa = PBXFileReference; fileEncoding = 4; lastKnownFileType = sourcecode.swift; path = Checkouts.swift; sourceTree = "<group>"; };
		1CB57DC22464C5A4000B2DA5 /* ProductListRemovals.swift */ = {isa = PBXFileReference; fileEncoding = 4; lastKnownFileType = sourcecode.swift; path = ProductListRemovals.swift; sourceTree = "<group>"; };
		1CB57DC32464C5A4000B2DA5 /* Upgrades.swift */ = {isa = PBXFileReference; fileEncoding = 4; lastKnownFileType = sourcecode.swift; path = Upgrades.swift; sourceTree = "<group>"; };
		1CB57DC42464C5A4000B2DA5 /* PlaceContext.swift */ = {isa = PBXFileReference; fileEncoding = 4; lastKnownFileType = sourcecode.swift; path = PlaceContext.swift; sourceTree = "<group>"; };
		1CB57DC52464C5A4000B2DA5 /* ScreenOrientation.swift */ = {isa = PBXFileReference; fileEncoding = 4; lastKnownFileType = sourcecode.swift; path = ScreenOrientation.swift; sourceTree = "<group>"; };
		1CB57DC62464C5A4000B2DA5 /* ProductListViews.swift */ = {isa = PBXFileReference; fileEncoding = 4; lastKnownFileType = sourcecode.swift; path = ProductListViews.swift; sourceTree = "<group>"; };
		1CB57DC72464C5A4000B2DA5 /* Device.swift */ = {isa = PBXFileReference; fileEncoding = 4; lastKnownFileType = sourcecode.swift; path = Device.swift; sourceTree = "<group>"; };
		1CB57DC82464C5A4000B2DA5 /* CartAbandons.swift */ = {isa = PBXFileReference; fileEncoding = 4; lastKnownFileType = sourcecode.swift; path = CartAbandons.swift; sourceTree = "<group>"; };
		1CB57DC92464C5A4000B2DA5 /* InStorePurchase.swift */ = {isa = PBXFileReference; fileEncoding = 4; lastKnownFileType = sourcecode.swift; path = InStorePurchase.swift; sourceTree = "<group>"; };
		1CB57DCA2464C5A4000B2DA5 /* Application.swift */ = {isa = PBXFileReference; fileEncoding = 4; lastKnownFileType = sourcecode.swift; path = Application.swift; sourceTree = "<group>"; };
		1CB57DCB2464C5A5000B2DA5 /* AuthenticatedState.swift */ = {isa = PBXFileReference; fileEncoding = 4; lastKnownFileType = sourcecode.swift; path = AuthenticatedState.swift; sourceTree = "<group>"; };
		1CB57DCC2464C5A5000B2DA5 /* FirstLaunches.swift */ = {isa = PBXFileReference; fileEncoding = 4; lastKnownFileType = sourcecode.swift; path = FirstLaunches.swift; sourceTree = "<group>"; };
		1CB57DCD2464C5A5000B2DA5 /* Crashes.swift */ = {isa = PBXFileReference; fileEncoding = 4; lastKnownFileType = sourcecode.swift; path = Crashes.swift; sourceTree = "<group>"; };
		1CB57DCE2464C5A5000B2DA5 /* BrowserDetails.swift */ = {isa = PBXFileReference; fileEncoding = 4; lastKnownFileType = sourcecode.swift; path = BrowserDetails.swift; sourceTree = "<group>"; };
		1CB57DCF2464C5A5000B2DA5 /* FeatureUsages.swift */ = {isa = PBXFileReference; fileEncoding = 4; lastKnownFileType = sourcecode.swift; path = FeatureUsages.swift; sourceTree = "<group>"; };
		1CB57DD02464C5A5000B2DA5 /* ApplicationCloses.swift */ = {isa = PBXFileReference; fileEncoding = 4; lastKnownFileType = sourcecode.swift; path = ApplicationCloses.swift; sourceTree = "<group>"; };
		1CB57DD12464C5A5000B2DA5 /* Installs.swift */ = {isa = PBXFileReference; fileEncoding = 4; lastKnownFileType = sourcecode.swift; path = Installs.swift; sourceTree = "<group>"; };
		1CB57DD22464C5A5000B2DA5 /* Launches.swift */ = {isa = PBXFileReference; fileEncoding = 4; lastKnownFileType = sourcecode.swift; path = Launches.swift; sourceTree = "<group>"; };
		1CB57DD32464C5A5000B2DA5 /* PaymentsItem.swift */ = {isa = PBXFileReference; fileEncoding = 4; lastKnownFileType = sourcecode.swift; path = PaymentsItem.swift; sourceTree = "<group>"; };
		1CB57DD42464C5A5000B2DA5 /* ProductViews.swift */ = {isa = PBXFileReference; fileEncoding = 4; lastKnownFileType = sourcecode.swift; path = ProductViews.swift; sourceTree = "<group>"; };
		1CB57DD52464C5A5000B2DA5 /* SaveForLaters.swift */ = {isa = PBXFileReference; fileEncoding = 4; lastKnownFileType = sourcecode.swift; path = SaveForLaters.swift; sourceTree = "<group>"; };
		1CB57DD62464C5A5000B2DA5 /* Commerce.swift */ = {isa = PBXFileReference; fileEncoding = 4; lastKnownFileType = sourcecode.swift; path = Commerce.swift; sourceTree = "<group>"; };
		1CB57DD72464C5A5000B2DA5 /* ProductListOpens.swift */ = {isa = PBXFileReference; fileEncoding = 4; lastKnownFileType = sourcecode.swift; path = ProductListOpens.swift; sourceTree = "<group>"; };
		1CB57DD82464C5A5000B2DA5 /* Type.swift */ = {isa = PBXFileReference; fileEncoding = 4; lastKnownFileType = sourcecode.swift; path = Type.swift; sourceTree = "<group>"; };
		1CB57DD92464C5A6000B2DA5 /* Purchases.swift */ = {isa = PBXFileReference; fileEncoding = 4; lastKnownFileType = sourcecode.swift; path = Purchases.swift; sourceTree = "<group>"; };
		1CB57DDA2464C5A6000B2DA5 /* Items.swift */ = {isa = PBXFileReference; fileEncoding = 4; lastKnownFileType = sourcecode.swift; path = Items.swift; sourceTree = "<group>"; };
		1CB57DDB2464C5A6000B2DA5 /* Order.swift */ = {isa = PBXFileReference; fileEncoding = 4; lastKnownFileType = sourcecode.swift; path = Order.swift; sourceTree = "<group>"; };
		1CCD27C12455FC3500E912B2 /* ShoppingItemCell.swift */ = {isa = PBXFileReference; lastKnownFileType = sourcecode.swift; path = ShoppingItemCell.swift; sourceTree = "<group>"; };
		1CCD27C52458CB2300E912B2 /* ExperiencePlatformEvent.swift */ = {isa = PBXFileReference; fileEncoding = 4; lastKnownFileType = sourcecode.swift; path = ExperiencePlatformEvent.swift; sourceTree = "<group>"; };
		1CCD27C72458CB8000E912B2 /* XDMFormattersTests.swift */ = {isa = PBXFileReference; fileEncoding = 4; lastKnownFileType = sourcecode.swift; path = XDMFormattersTests.swift; sourceTree = "<group>"; };
		1CCD27C82458CB8000E912B2 /* ExperiencePlatformEventTests.swift */ = {isa = PBXFileReference; fileEncoding = 4; lastKnownFileType = sourcecode.swift; path = ExperiencePlatformEventTests.swift; sourceTree = "<group>"; };
		1CCD27CE24592B2800E912B2 /* XDMFormatters.swift */ = {isa = PBXFileReference; fileEncoding = 4; lastKnownFileType = sourcecode.swift; path = XDMFormatters.swift; sourceTree = "<group>"; };
		1CCD27CF24592B2800E912B2 /* XDMProtocols.swift */ = {isa = PBXFileReference; fileEncoding = 4; lastKnownFileType = sourcecode.swift; path = XDMProtocols.swift; sourceTree = "<group>"; };
		1CE2B0842468619E00B4F36A /* ADBMobileConfig.json */ = {isa = PBXFileReference; fileEncoding = 4; lastKnownFileType = text.json; name = ADBMobileConfig.json; path = Assets/ADBMobileConfig.json; sourceTree = "<group>"; };
		214189182436663A00907D0A /* AEPNetworkService.swift */ = {isa = PBXFileReference; fileEncoding = 4; lastKnownFileType = sourcecode.swift; path = AEPNetworkService.swift; sourceTree = "<group>"; xcLanguageSpecificationIdentifier = xcode.lang.swift; };
		27992B07DDD37DD414AAABBB /* Pods-functionalTests.release.xcconfig */ = {isa = PBXFileReference; includeInIndex = 1; lastKnownFileType = text.xcconfig; name = "Pods-functionalTests.release.xcconfig"; path = "Target Support Files/Pods-functionalTests/Pods-functionalTests.release.xcconfig"; sourceTree = "<group>"; };
		299B2D94D89996E19291215F /* Pods_functionalTestsConfig.framework */ = {isa = PBXFileReference; explicitFileType = wrapper.framework; includeInIndex = 0; path = Pods_functionalTestsConfig.framework; sourceTree = BUILT_PRODUCTS_DIR; };
		2A9F51B938A1963977636559 /* Pods_functionalTests.framework */ = {isa = PBXFileReference; explicitFileType = wrapper.framework; includeInIndex = 0; path = Pods_functionalTests.framework; sourceTree = BUILT_PRODUCTS_DIR; };
		2FB2E32F03A9005E37BBC05B /* Pods-functionalTests.debug.xcconfig */ = {isa = PBXFileReference; includeInIndex = 1; lastKnownFileType = text.xcconfig; name = "Pods-functionalTests.debug.xcconfig"; path = "Target Support Files/Pods-functionalTests/Pods-functionalTests.debug.xcconfig"; sourceTree = "<group>"; };
		3B00DD0D8027E516378D8B07 /* Pods-functionalTestsConfig.debug.xcconfig */ = {isa = PBXFileReference; includeInIndex = 1; lastKnownFileType = text.xcconfig; name = "Pods-functionalTestsConfig.debug.xcconfig"; path = "Target Support Files/Pods-functionalTestsConfig/Pods-functionalTestsConfig.debug.xcconfig"; sourceTree = "<group>"; };
		504D36050148CF729114D080 /* Pods_AEPCommerceDemoApp.framework */ = {isa = PBXFileReference; explicitFileType = wrapper.framework; includeInIndex = 0; path = Pods_AEPCommerceDemoApp.framework; sourceTree = BUILT_PRODUCTS_DIR; };
		62805643391CBF791F1E5668 /* Pods_unitTests.framework */ = {isa = PBXFileReference; explicitFileType = wrapper.framework; includeInIndex = 0; path = Pods_unitTests.framework; sourceTree = BUILT_PRODUCTS_DIR; };
		76B9EBA5F3B722092244D92A /* Pods-unitTests.release.xcconfig */ = {isa = PBXFileReference; includeInIndex = 1; lastKnownFileType = text.xcconfig; name = "Pods-unitTests.release.xcconfig"; path = "Target Support Files/Pods-unitTests/Pods-unitTests.release.xcconfig"; sourceTree = "<group>"; };
		7BAF171DCE2EB9148D635DC4 /* Pods-ACPExperiencePlatform.debug.xcconfig */ = {isa = PBXFileReference; includeInIndex = 1; lastKnownFileType = text.xcconfig; name = "Pods-ACPExperiencePlatform.debug.xcconfig"; path = "Target Support Files/Pods-ACPExperiencePlatform/Pods-ACPExperiencePlatform.debug.xcconfig"; sourceTree = "<group>"; };
		AB9960EC38354330392EE304 /* Pods-AEPDemoAppSwiftUI.release.xcconfig */ = {isa = PBXFileReference; includeInIndex = 1; lastKnownFileType = text.xcconfig; name = "Pods-AEPDemoAppSwiftUI.release.xcconfig"; path = "Target Support Files/Pods-AEPDemoAppSwiftUI/Pods-AEPDemoAppSwiftUI.release.xcconfig"; sourceTree = "<group>"; };
		ADE77A33494C29240B6DF02E /* Pods-AEPDemoAppSwiftUI.debug.xcconfig */ = {isa = PBXFileReference; includeInIndex = 1; lastKnownFileType = text.xcconfig; name = "Pods-AEPDemoAppSwiftUI.debug.xcconfig"; path = "Target Support Files/Pods-AEPDemoAppSwiftUI/Pods-AEPDemoAppSwiftUI.debug.xcconfig"; sourceTree = "<group>"; };
		B465E6CF2738A9A79586BA7E /* Pods-AEPCommerceDemoApp.debug.xcconfig */ = {isa = PBXFileReference; includeInIndex = 1; lastKnownFileType = text.xcconfig; name = "Pods-AEPCommerceDemoApp.debug.xcconfig"; path = "Target Support Files/Pods-AEPCommerceDemoApp/Pods-AEPCommerceDemoApp.debug.xcconfig"; sourceTree = "<group>"; };
		B477A1BB4F9729DF13F86322 /* Pods_ACPExperiencePlatform.framework */ = {isa = PBXFileReference; explicitFileType = wrapper.framework; includeInIndex = 0; path = Pods_ACPExperiencePlatform.framework; sourceTree = BUILT_PRODUCTS_DIR; };
		BF0C092324608EEC00892B5D /* FunctionalTestsWithNoConfiguration.swift */ = {isa = PBXFileReference; lastKnownFileType = sourcecode.swift; path = FunctionalTestsWithNoConfiguration.swift; sourceTree = "<group>"; };
		BF0C09332461209900892B5D /* functionalTestsConfig.xctest */ = {isa = PBXFileReference; explicitFileType = wrapper.cfbundle; includeInIndex = 0; path = functionalTestsConfig.xctest; sourceTree = BUILT_PRODUCTS_DIR; };
		BF0C09442465382000892B5D /* MonitorExtension.swift */ = {isa = PBXFileReference; lastKnownFileType = sourcecode.swift; path = MonitorExtension.swift; sourceTree = "<group>"; };
		BF0C09472465E42100892B5D /* TestableExperiencePlatformInternal.swift */ = {isa = PBXFileReference; lastKnownFileType = sourcecode.swift; path = TestableExperiencePlatformInternal.swift; sourceTree = "<group>"; };
		BF947F62243565CC0057A6CC /* ExperiencePlatformInternal.swift */ = {isa = PBXFileReference; fileEncoding = 4; lastKnownFileType = sourcecode.swift; path = ExperiencePlatformInternal.swift; sourceTree = "<group>"; };
		BF947F63243565CC0057A6CC /* ExperiencePlatformConstants.swift */ = {isa = PBXFileReference; fileEncoding = 4; lastKnownFileType = sourcecode.swift; path = ExperiencePlatformConstants.swift; sourceTree = "<group>"; };
		BF947F6724366A210057A6CC /* ExperiencePlatformExtensionRequestListener.swift */ = {isa = PBXFileReference; lastKnownFileType = sourcecode.swift; path = ExperiencePlatformExtensionRequestListener.swift; sourceTree = "<group>"; };
		BF947F71243BA0BA0057A6CC /* KonductorConfig.swift */ = {isa = PBXFileReference; fileEncoding = 4; lastKnownFileType = sourcecode.swift; path = KonductorConfig.swift; sourceTree = "<group>"; };
		BF947F73243BA0E10057A6CC /* KonductorConfigTests.swift */ = {isa = PBXFileReference; lastKnownFileType = sourcecode.swift; path = KonductorConfigTests.swift; sourceTree = "<group>"; };
		BF947F75243BDECA0057A6CC /* ExperiencePlatformExtensionResponseListener.swift */ = {isa = PBXFileReference; lastKnownFileType = sourcecode.swift; path = ExperiencePlatformExtensionResponseListener.swift; sourceTree = "<group>"; };
		BF947F77243BE16C0057A6CC /* EdgeRequest.swift */ = {isa = PBXFileReference; lastKnownFileType = sourcecode.swift; path = EdgeRequest.swift; sourceTree = "<group>"; };
		BF947F79243BE3C00057A6CC /* RequestMetadata.swift */ = {isa = PBXFileReference; lastKnownFileType = sourcecode.swift; path = RequestMetadata.swift; sourceTree = "<group>"; };
		BF947F7B243E75E60057A6CC /* RequestBuilder.swift */ = {isa = PBXFileReference; fileEncoding = 4; lastKnownFileType = sourcecode.swift; path = RequestBuilder.swift; sourceTree = "<group>"; };
		BF947F7D243EA1300057A6CC /* RequestBuilderTests.swift */ = {isa = PBXFileReference; lastKnownFileType = sourcecode.swift; path = RequestBuilderTests.swift; sourceTree = "<group>"; };
		BF947F7F243EF79D0057A6CC /* IdentityMap.swift */ = {isa = PBXFileReference; lastKnownFileType = sourcecode.swift; path = IdentityMap.swift; sourceTree = "<group>"; };
		BF947F81243F05BF0057A6CC /* IdentityMapTests.swift */ = {isa = PBXFileReference; lastKnownFileType = sourcecode.swift; path = IdentityMapTests.swift; sourceTree = "<group>"; };
		BF947F83243F0D8A0057A6CC /* RequestContextData.swift */ = {isa = PBXFileReference; lastKnownFileType = sourcecode.swift; path = RequestContextData.swift; sourceTree = "<group>"; };
		BF947F85243F24570057A6CC /* StoreResponsePayload.swift */ = {isa = PBXFileReference; lastKnownFileType = sourcecode.swift; path = StoreResponsePayload.swift; sourceTree = "<group>"; };
		BF947F87243F2EF70057A6CC /* StoreResponsePayloadTests.swift */ = {isa = PBXFileReference; lastKnownFileType = sourcecode.swift; path = StoreResponsePayloadTests.swift; sourceTree = "<group>"; };
		BF947F8A243F9CCE0057A6CC /* AnyCodable.swift */ = {isa = PBXFileReference; lastKnownFileType = sourcecode.swift; path = AnyCodable.swift; sourceTree = "<group>"; };
		BF947F8C244029040057A6CC /* OperationQueue.swift */ = {isa = PBXFileReference; lastKnownFileType = sourcecode.swift; path = OperationQueue.swift; sourceTree = "<group>"; };
		BF947F8E2440F0940057A6CC /* StateMetadata.swift */ = {isa = PBXFileReference; lastKnownFileType = sourcecode.swift; path = StateMetadata.swift; sourceTree = "<group>"; };
		BF947F902440F6660057A6CC /* StateMetadataTests.swift */ = {isa = PBXFileReference; lastKnownFileType = sourcecode.swift; path = StateMetadataTests.swift; sourceTree = "<group>"; };
		BF947F92244126D70057A6CC /* StoreResponsePayloadManager.swift */ = {isa = PBXFileReference; lastKnownFileType = sourcecode.swift; path = StoreResponsePayloadManager.swift; sourceTree = "<group>"; };
		BF947F9424414E3E0057A6CC /* StoreResponsePayloadManagerTests.swift */ = {isa = PBXFileReference; lastKnownFileType = sourcecode.swift; path = StoreResponsePayloadManagerTests.swift; sourceTree = "<group>"; };
		BF947F9624414F890057A6CC /* NamedUserDefaultsStore.swift */ = {isa = PBXFileReference; lastKnownFileType = sourcecode.swift; path = NamedUserDefaultsStore.swift; sourceTree = "<group>"; };
		BF947F98244150530057A6CC /* KeyValueStore.swift */ = {isa = PBXFileReference; lastKnownFileType = sourcecode.swift; path = KeyValueStore.swift; sourceTree = "<group>"; };
		BF947F9C244181FF0057A6CC /* MockKeyValueStore.swift */ = {isa = PBXFileReference; lastKnownFileType = sourcecode.swift; path = MockKeyValueStore.swift; sourceTree = "<group>"; };
		BF947F9F244569190057A6CC /* EdgeRequestTests.swift */ = {isa = PBXFileReference; lastKnownFileType = sourcecode.swift; path = EdgeRequestTests.swift; sourceTree = "<group>"; };
		BF947FA1244587520057A6CC /* TestUtils.swift */ = {isa = PBXFileReference; lastKnownFileType = sourcecode.swift; name = TestUtils.swift; path = ../../../code/testUtilsShared/TestUtils.swift; sourceTree = "<group>"; };
		BF947FA3244613FB0057A6CC /* RequestMetadataTests.swift */ = {isa = PBXFileReference; lastKnownFileType = sourcecode.swift; path = RequestMetadataTests.swift; sourceTree = "<group>"; };
		BF947FA5244619E80057A6CC /* RequestContextDataTests.swift */ = {isa = PBXFileReference; lastKnownFileType = sourcecode.swift; path = RequestContextDataTests.swift; sourceTree = "<group>"; };
		D2D776EBFDA183603FE9E178 /* Pods-unitTests.debug.xcconfig */ = {isa = PBXFileReference; includeInIndex = 1; lastKnownFileType = text.xcconfig; name = "Pods-unitTests.debug.xcconfig"; path = "Target Support Files/Pods-unitTests/Pods-unitTests.debug.xcconfig"; sourceTree = "<group>"; };
		D4000F302459E2080052C536 /* NetworkResponseHandler.swift */ = {isa = PBXFileReference; lastKnownFileType = sourcecode.swift; path = NetworkResponseHandler.swift; sourceTree = "<group>"; };
		D4000F322459E2300052C536 /* ExperiencePlatformNetworkService.swift */ = {isa = PBXFileReference; lastKnownFileType = sourcecode.swift; path = ExperiencePlatformNetworkService.swift; sourceTree = "<group>"; };
		D4000F34245A53FB0052C536 /* ExperiencePlatformNetworkServiceTests.swift */ = {isa = PBXFileReference; lastKnownFileType = sourcecode.swift; path = ExperiencePlatformNetworkServiceTests.swift; sourceTree = "<group>"; };
		D4000F36245B7E200052C536 /* NetworkResponseCallback.swift */ = {isa = PBXFileReference; lastKnownFileType = sourcecode.swift; path = NetworkResponseCallback.swift; sourceTree = "<group>"; };
		D42B86BD2449007500A4E13B /* HttpMethod.swift */ = {isa = PBXFileReference; lastKnownFileType = sourcecode.swift; path = HttpMethod.swift; sourceTree = "<group>"; };
		D42B86BF244900A100A4E13B /* HttpConnection.swift */ = {isa = PBXFileReference; lastKnownFileType = sourcecode.swift; path = HttpConnection.swift; sourceTree = "<group>"; };
		D42B86C1244900C700A4E13B /* NetworkRequest.swift */ = {isa = PBXFileReference; lastKnownFileType = sourcecode.swift; path = NetworkRequest.swift; sourceTree = "<group>"; };
		D42B86C52449013200A4E13B /* NetworkService.swift */ = {isa = PBXFileReference; lastKnownFileType = sourcecode.swift; path = NetworkService.swift; sourceTree = "<group>"; };
		D42FB8D124610A0000E9321C /* ResponseCallback.swift */ = {isa = PBXFileReference; lastKnownFileType = sourcecode.swift; path = ResponseCallback.swift; sourceTree = "<group>"; };
		D42FB8D324610F3C00E9321C /* ResponseCallbackHandler.swift */ = {isa = PBXFileReference; lastKnownFileType = sourcecode.swift; path = ResponseCallbackHandler.swift; sourceTree = "<group>"; };
		D42FB8DA246261E600E9321C /* EdgeResponse.swift */ = {isa = PBXFileReference; lastKnownFileType = sourcecode.swift; path = EdgeResponse.swift; sourceTree = "<group>"; };
		D42FB8DE24635B6200E9321C /* AEPServiceProvider.swift */ = {isa = PBXFileReference; lastKnownFileType = sourcecode.swift; path = AEPServiceProvider.swift; sourceTree = "<group>"; };
		D42FB8E024635FA200E9321C /* MockResponseCallback.swift */ = {isa = PBXFileReference; lastKnownFileType = sourcecode.swift; path = MockResponseCallback.swift; sourceTree = "<group>"; };
		D46553EC2469FBE100A150E2 /* ExperiencePlatformResponseHandler.swift */ = {isa = PBXFileReference; lastKnownFileType = sourcecode.swift; path = ExperiencePlatformResponseHandler.swift; sourceTree = "<group>"; };
		D46553EE246A046800A150E2 /* ThreadSafeDictionary.swift */ = {isa = PBXFileReference; lastKnownFileType = sourcecode.swift; path = ThreadSafeDictionary.swift; sourceTree = "<group>"; };
		D46553F0246A123900A150E2 /* RequestCallbackHandlerTests.swift */ = {isa = PBXFileReference; lastKnownFileType = sourcecode.swift; path = RequestCallbackHandlerTests.swift; sourceTree = "<group>"; };
		D46553F2246A138800A150E2 /* MockExperiencePlatformResponseHandler.swift */ = {isa = PBXFileReference; lastKnownFileType = sourcecode.swift; path = MockExperiencePlatformResponseHandler.swift; sourceTree = "<group>"; };
		D46553F4246A2C7900A150E2 /* DemoResponseHandler.swift */ = {isa = PBXFileReference; lastKnownFileType = sourcecode.swift; path = DemoResponseHandler.swift; sourceTree = "<group>"; };
<<<<<<< HEAD
		D46553F6246A384900A150E2 /* NetworkResponseHandlerTests.swift */ = {isa = PBXFileReference; lastKnownFileType = sourcecode.swift; path = NetworkResponseHandlerTests.swift; sourceTree = "<group>"; };
		D46553F8246B43B900A150E2 /* EdgeEventHandle.swift */ = {isa = PBXFileReference; lastKnownFileType = sourcecode.swift; path = EdgeEventHandle.swift; sourceTree = "<group>"; };
		D46553FA246B6FBC00A150E2 /* EdgeEventError.swift */ = {isa = PBXFileReference; lastKnownFileType = sourcecode.swift; path = EdgeEventError.swift; sourceTree = "<group>"; };
		D46553FC246C9D1700A150E2 /* FunctionalTestBase.swift */ = {isa = PBXFileReference; lastKnownFileType = sourcecode.swift; path = FunctionalTestBase.swift; sourceTree = "<group>"; };
		D4655401246CD0B000A150E2 /* InstrumentedExtension.swift */ = {isa = PBXFileReference; lastKnownFileType = sourcecode.swift; path = InstrumentedExtension.swift; sourceTree = "<group>"; };
		D4655406246DF6DB00A150E2 /* FunctionalTestUtils.swift */ = {isa = PBXFileReference; lastKnownFileType = sourcecode.swift; path = FunctionalTestUtils.swift; sourceTree = "<group>"; };
		D4B6EC1E1CB95AE462EC77CB /* Pods_functionalTests.framework */ = {isa = PBXFileReference; explicitFileType = wrapper.framework; includeInIndex = 0; path = Pods_functionalTests.framework; sourceTree = BUILT_PRODUCTS_DIR; };
=======
		D465540E24730E3900A150E2 /* IdentityMap.swift */ = {isa = PBXFileReference; fileEncoding = 4; lastKnownFileType = sourcecode.swift; path = IdentityMap.swift; sourceTree = "<group>"; };
		D46554112473129F00A150E2 /* NetworkServiceTests.swift */ = {isa = PBXFileReference; lastKnownFileType = sourcecode.swift; name = NetworkServiceTests.swift; path = ../../code/unitTests/NetworkServiceTests.swift; sourceTree = "<group>"; };
		D46554132473131400A150E2 /* MockResponseHandler.swift */ = {isa = PBXFileReference; lastKnownFileType = sourcecode.swift; path = MockResponseHandler.swift; sourceTree = "<group>"; };
		D4BB7B8EB065D088F6C0F397 /* Pods-AEPCommerceDemoApp.release.xcconfig */ = {isa = PBXFileReference; includeInIndex = 1; lastKnownFileType = text.xcconfig; name = "Pods-AEPCommerceDemoApp.release.xcconfig"; path = "Target Support Files/Pods-AEPCommerceDemoApp/Pods-AEPCommerceDemoApp.release.xcconfig"; sourceTree = "<group>"; };
>>>>>>> ec53230e
		D4D5B4E7242EBB1600CAB6E4 /* libACPExperiencePlatform.a */ = {isa = PBXFileReference; explicitFileType = archive.ar; includeInIndex = 0; path = libACPExperiencePlatform.a; sourceTree = BUILT_PRODUCTS_DIR; };
		D4D5B4EA242EBB1600CAB6E4 /* ACPExperiencePlatform.swift */ = {isa = PBXFileReference; lastKnownFileType = sourcecode.swift; path = ACPExperiencePlatform.swift; sourceTree = "<group>"; };
		D4D5B5212432599B00CAB6E4 /* unitTests.xctest */ = {isa = PBXFileReference; explicitFileType = wrapper.cfbundle; includeInIndex = 0; path = unitTests.xctest; sourceTree = BUILT_PRODUCTS_DIR; };
		D4D5B5252432599B00CAB6E4 /* Info.plist */ = {isa = PBXFileReference; lastKnownFileType = text.plist.xml; path = Info.plist; sourceTree = "<group>"; };
		D4D5B53324325AB700CAB6E4 /* functionalTests.xctest */ = {isa = PBXFileReference; explicitFileType = wrapper.cfbundle; includeInIndex = 0; path = functionalTests.xctest; sourceTree = BUILT_PRODUCTS_DIR; };
		D4D5B53524325AB700CAB6E4 /* NetworkResponseHandlerFunctionalTests.swift */ = {isa = PBXFileReference; lastKnownFileType = sourcecode.swift; path = NetworkResponseHandlerFunctionalTests.swift; sourceTree = "<group>"; };
		D4D5B53724325AB700CAB6E4 /* Info.plist */ = {isa = PBXFileReference; lastKnownFileType = text.plist.xml; path = Info.plist; sourceTree = "<group>"; };
		D4D5B57A2432977F00CAB6E4 /* AEPDemoAppSwiftUI.app */ = {isa = PBXFileReference; explicitFileType = wrapper.application; includeInIndex = 0; path = AEPDemoAppSwiftUI.app; sourceTree = BUILT_PRODUCTS_DIR; };
		D4D5B57C2432977F00CAB6E4 /* AppDelegate.swift */ = {isa = PBXFileReference; lastKnownFileType = sourcecode.swift; path = AppDelegate.swift; sourceTree = "<group>"; };
		D4D5B57E2432977F00CAB6E4 /* SceneDelegate.swift */ = {isa = PBXFileReference; lastKnownFileType = sourcecode.swift; path = SceneDelegate.swift; sourceTree = "<group>"; };
		D4D5B5802432977F00CAB6E4 /* ContentView.swift */ = {isa = PBXFileReference; lastKnownFileType = sourcecode.swift; path = ContentView.swift; sourceTree = "<group>"; };
		D4D5B5822432977F00CAB6E4 /* Assets.xcassets */ = {isa = PBXFileReference; lastKnownFileType = folder.assetcatalog; path = Assets.xcassets; sourceTree = "<group>"; };
		D4D5B5852432977F00CAB6E4 /* Preview Assets.xcassets */ = {isa = PBXFileReference; lastKnownFileType = folder.assetcatalog; path = "Preview Assets.xcassets"; sourceTree = "<group>"; };
		D4D5B5882432977F00CAB6E4 /* Base */ = {isa = PBXFileReference; lastKnownFileType = file.storyboard; name = Base; path = Base.lproj/LaunchScreen.storyboard; sourceTree = "<group>"; };
		D4D5B58A2432977F00CAB6E4 /* Info.plist */ = {isa = PBXFileReference; lastKnownFileType = text.plist.xml; path = Info.plist; sourceTree = "<group>"; };
		D4D5B5962433F9C300CAB6E4 /* AEPCommerceDemoApp.app */ = {isa = PBXFileReference; explicitFileType = wrapper.application; includeInIndex = 0; path = AEPCommerceDemoApp.app; sourceTree = BUILT_PRODUCTS_DIR; };
		D4D5B5982433F9C300CAB6E4 /* AppDelegate.swift */ = {isa = PBXFileReference; lastKnownFileType = sourcecode.swift; path = AppDelegate.swift; sourceTree = "<group>"; };
		D4D5B59C2433F9C300CAB6E4 /* HomeViewController.swift */ = {isa = PBXFileReference; lastKnownFileType = sourcecode.swift; path = HomeViewController.swift; sourceTree = "<group>"; };
		D4D5B59F2433F9C300CAB6E4 /* Base */ = {isa = PBXFileReference; lastKnownFileType = file.storyboard; name = Base; path = Base.lproj/Main.storyboard; sourceTree = "<group>"; };
		D4D5B5A12433F9C400CAB6E4 /* Assets.xcassets */ = {isa = PBXFileReference; lastKnownFileType = folder.assetcatalog; path = Assets.xcassets; sourceTree = "<group>"; };
		D4D5B5A42433F9C400CAB6E4 /* Base */ = {isa = PBXFileReference; lastKnownFileType = file.storyboard; name = Base; path = Base.lproj/LaunchScreen.storyboard; sourceTree = "<group>"; };
		D4D5B5A62433F9C400CAB6E4 /* Info.plist */ = {isa = PBXFileReference; lastKnownFileType = text.plist.xml; path = Info.plist; sourceTree = "<group>"; };
		D4F74FE4244633B000379258 /* NetworkServiceTests.swift */ = {isa = PBXFileReference; lastKnownFileType = sourcecode.swift; path = NetworkServiceTests.swift; sourceTree = "<group>"; };
		D4F74FE62447A8B800379258 /* MockNetworkServiceOverrider.swift */ = {isa = PBXFileReference; lastKnownFileType = sourcecode.swift; path = MockNetworkServiceOverrider.swift; sourceTree = "<group>"; };
		D4F74FE82447A92800379258 /* MockURLSession.swift */ = {isa = PBXFileReference; lastKnownFileType = sourcecode.swift; path = MockURLSession.swift; sourceTree = "<group>"; };
		D4F74FEA2447A94900379258 /* MockTask.swift */ = {isa = PBXFileReference; lastKnownFileType = sourcecode.swift; path = MockTask.swift; sourceTree = "<group>"; };
		DCA2D877658C8938048344E5 /* Pods-ACPExperiencePlatform.release.xcconfig */ = {isa = PBXFileReference; includeInIndex = 1; lastKnownFileType = text.xcconfig; name = "Pods-ACPExperiencePlatform.release.xcconfig"; path = "Target Support Files/Pods-ACPExperiencePlatform/Pods-ACPExperiencePlatform.release.xcconfig"; sourceTree = "<group>"; };
		E86839D247B892A9E7009E14 /* Pods_AEPDemoAppSwiftUI.framework */ = {isa = PBXFileReference; explicitFileType = wrapper.framework; includeInIndex = 0; path = Pods_AEPDemoAppSwiftUI.framework; sourceTree = BUILT_PRODUCTS_DIR; };
		EC5D122CB999378BD811FEAF /* Pods-functionalTestsConfig.release.xcconfig */ = {isa = PBXFileReference; includeInIndex = 1; lastKnownFileType = text.xcconfig; name = "Pods-functionalTestsConfig.release.xcconfig"; path = "Target Support Files/Pods-functionalTestsConfig/Pods-functionalTestsConfig.release.xcconfig"; sourceTree = "<group>"; };
/* End PBXFileReference section */

/* Begin PBXFrameworksBuildPhase section */
		1CB579CE245DFA81000B2DA5 /* Frameworks */ = {
			isa = PBXFrameworksBuildPhase;
			buildActionMask = 2147483647;
			files = (
				D465541024730ED200A150E2 /* libACPExperiencePlatform.a in Frameworks */,
			);
			runOnlyForDeploymentPostprocessing = 0;
		};
		BF0C092C2461209900892B5D /* Frameworks */ = {
			isa = PBXFrameworksBuildPhase;
			buildActionMask = 2147483647;
			files = (
				BF0C092D2461209900892B5D /* libACPExperiencePlatform.a in Frameworks */,
				9C06BE6106C81A4F46C8ACCA /* Pods_functionalTestsConfig.framework in Frameworks */,
			);
			runOnlyForDeploymentPostprocessing = 0;
		};
		D4D5B4E4242EBB1600CAB6E4 /* Frameworks */ = {
			isa = PBXFrameworksBuildPhase;
			buildActionMask = 2147483647;
			files = (
				4C7AFF5EDBE1DEEC5D6E959E /* Pods_ACPExperiencePlatform.framework in Frameworks */,
			);
			runOnlyForDeploymentPostprocessing = 0;
		};
		D4D5B51E2432599B00CAB6E4 /* Frameworks */ = {
			isa = PBXFrameworksBuildPhase;
			buildActionMask = 2147483647;
			files = (
				D4D5B5262432599B00CAB6E4 /* libACPExperiencePlatform.a in Frameworks */,
				18CA4103E169F16CBD0D72C6 /* Pods_unitTests.framework in Frameworks */,
			);
			runOnlyForDeploymentPostprocessing = 0;
		};
		D4D5B53024325AB700CAB6E4 /* Frameworks */ = {
			isa = PBXFrameworksBuildPhase;
			buildActionMask = 2147483647;
			files = (
				D4D5B53824325AB700CAB6E4 /* libACPExperiencePlatform.a in Frameworks */,
				6D748A730E070AC21AC0B81C /* Pods_functionalTests.framework in Frameworks */,
			);
			runOnlyForDeploymentPostprocessing = 0;
		};
		D4D5B5772432977F00CAB6E4 /* Frameworks */ = {
			isa = PBXFrameworksBuildPhase;
			buildActionMask = 2147483647;
			files = (
				D4D5B58F2432979C00CAB6E4 /* libACPExperiencePlatform.a in Frameworks */,
				08EE08DDEF3AEDD66F2AF1F5 /* Pods_AEPDemoAppSwiftUI.framework in Frameworks */,
			);
			runOnlyForDeploymentPostprocessing = 0;
		};
		D4D5B5932433F9C300CAB6E4 /* Frameworks */ = {
			isa = PBXFrameworksBuildPhase;
			buildActionMask = 2147483647;
			files = (
				1CB57D1E2462CCF7000B2DA5 /* libxdmlib.a in Frameworks */,
				D6024C66F5272360BD3A2032 /* Pods_AEPCommerceDemoApp.framework in Frameworks */,
			);
			runOnlyForDeploymentPostprocessing = 0;
		};
/* End PBXFrameworksBuildPhase section */

/* Begin PBXGroup section */
		1C120237246DA22700EAF9CA /* Recovered References */ = {
			isa = PBXGroup;
			children = (
				D4F74FE4244633B000379258 /* NetworkServiceTests.swift */,
			);
			name = "Recovered References";
			sourceTree = "<group>";
		};
		1CB579D2245DFA81000B2DA5 /* xdmlib */ = {
			isa = PBXGroup;
			children = (
				D465540E24730E3900A150E2 /* IdentityMap.swift */,
				1CB57DCA2464C5A4000B2DA5 /* Application.swift */,
				1CB57DD02464C5A5000B2DA5 /* ApplicationCloses.swift */,
				1CB57DCB2464C5A5000B2DA5 /* AuthenticatedState.swift */,
				1CB57DCE2464C5A5000B2DA5 /* BrowserDetails.swift */,
				1CB57DC82464C5A4000B2DA5 /* CartAbandons.swift */,
				1CB57DC12464C5A4000B2DA5 /* Checkouts.swift */,
				1CB57DD62464C5A5000B2DA5 /* Commerce.swift */,
				1CB57DC02464C5A4000B2DA5 /* ConnectionType.swift */,
				1CB57DCD2464C5A5000B2DA5 /* Crashes.swift */,
				1CB57DC72464C5A4000B2DA5 /* Device.swift */,
				1CB57DBB2464C5A4000B2DA5 /* Environment.swift */,
				1CB57DCF2464C5A5000B2DA5 /* FeatureUsages.swift */,
				1CB57DCC2464C5A5000B2DA5 /* FirstLaunches.swift */,
				1CB57DBF2464C5A4000B2DA5 /* Geo.swift */,
				1CB57DD12464C5A5000B2DA5 /* Installs.swift */,
				1CB57DC92464C5A4000B2DA5 /* InStorePurchase.swift */,
				1CB57DDA2464C5A6000B2DA5 /* Items.swift */,
				1CB57DD22464C5A5000B2DA5 /* Launches.swift */,
				1CB57DBD2464C5A4000B2DA5 /* MobileSDKPlatformEventSchema.swift */,
				1CB57DDB2464C5A6000B2DA5 /* Order.swift */,
				1CB57DD32464C5A5000B2DA5 /* PaymentsItem.swift */,
				1CB57DC42464C5A4000B2DA5 /* PlaceContext.swift */,
				1CB57DBA2464C5A4000B2DA5 /* ProductListAdds.swift */,
				1CB57DBC2464C5A4000B2DA5 /* ProductListItemsItem.swift */,
				1CB57DD72464C5A5000B2DA5 /* ProductListOpens.swift */,
				1CB57DC22464C5A4000B2DA5 /* ProductListRemovals.swift */,
				1CB57DBE2464C5A4000B2DA5 /* ProductListReopens.swift */,
				1CB57DC62464C5A4000B2DA5 /* ProductListViews.swift */,
				1CB57DD42464C5A5000B2DA5 /* ProductViews.swift */,
				1CB57DD92464C5A6000B2DA5 /* Purchases.swift */,
				1CB57DD52464C5A5000B2DA5 /* SaveForLaters.swift */,
				1CB57DC52464C5A4000B2DA5 /* ScreenOrientation.swift */,
				1CB57DD82464C5A5000B2DA5 /* Type.swift */,
				1CB57DC32464C5A4000B2DA5 /* Upgrades.swift */,
			);
			path = xdmlib;
			sourceTree = "<group>";
		};
		1CCD27CD24592B2800E912B2 /* xdm */ = {
			isa = PBXGroup;
			children = (
				1CCD27CE24592B2800E912B2 /* XDMFormatters.swift */,
				1CCD27CF24592B2800E912B2 /* XDMProtocols.swift */,
			);
			path = xdm;
			sourceTree = "<group>";
		};
		2E8A6597601D96847508E72C /* Frameworks */ = {
			isa = PBXGroup;
			children = (
				B477A1BB4F9729DF13F86322 /* Pods_ACPExperiencePlatform.framework */,
				504D36050148CF729114D080 /* Pods_AEPCommerceDemoApp.framework */,
				E86839D247B892A9E7009E14 /* Pods_AEPDemoAppSwiftUI.framework */,
				2A9F51B938A1963977636559 /* Pods_functionalTests.framework */,
				299B2D94D89996E19291215F /* Pods_functionalTestsConfig.framework */,
				62805643391CBF791F1E5668 /* Pods_unitTests.framework */,
			);
			name = Frameworks;
			sourceTree = "<group>";
		};
		BF0C093B2462159400892B5D /* util */ = {
			isa = PBXGroup;
			children = (
				D46553FC246C9D1700A150E2 /* FunctionalTestBase.swift */,
				D4655401246CD0B000A150E2 /* InstrumentedExtension.swift */,
				BF0C09442465382000892B5D /* MonitorExtension.swift */,
				BF0C09472465E42100892B5D /* TestableExperiencePlatformInternal.swift */,
				D4655406246DF6DB00A150E2 /* FunctionalTestUtils.swift */,
			);
			path = util;
			sourceTree = "<group>";
		};
		BF0C094C2465E66700892B5D /* functionalTestsConfig */ = {
			isa = PBXGroup;
			children = (
				BF0C092324608EEC00892B5D /* FunctionalTestsWithNoConfiguration.swift */,
			);
			name = functionalTestsConfig;
			path = ../../code/functionalTests;
			sourceTree = "<group>";
		};
		BF947F89243F9C9E0057A6CC /* util */ = {
			isa = PBXGroup;
			children = (
				BF947F8A243F9CCE0057A6CC /* AnyCodable.swift */,
				BF947F8C244029040057A6CC /* OperationQueue.swift */,
				D46553EE246A046800A150E2 /* ThreadSafeDictionary.swift */,
			);
			path = util;
			sourceTree = "<group>";
		};
		BF947F9A2441811E0057A6CC /* services */ = {
			isa = PBXGroup;
			children = (
				D42B86C9244901D400A4E13B /* NetworkService */,
				BF947F98244150530057A6CC /* KeyValueStore.swift */,
				BF947F9624414F890057A6CC /* NamedUserDefaultsStore.swift */,
				D42FB8DE24635B6200E9321C /* AEPServiceProvider.swift */,
			);
			path = services;
			sourceTree = "<group>";
		};
		D42B86C9244901D400A4E13B /* NetworkService */ = {
			isa = PBXGroup;
			children = (
				214189182436663A00907D0A /* AEPNetworkService.swift */,
				D42B86BD2449007500A4E13B /* HttpMethod.swift */,
				D42B86BF244900A100A4E13B /* HttpConnection.swift */,
				D42B86C1244900C700A4E13B /* NetworkRequest.swift */,
				D42B86C52449013200A4E13B /* NetworkService.swift */,
			);
			path = NetworkService;
			sourceTree = "<group>";
		};
		D42FB8D02461086200E9321C /* NetworkHandlers */ = {
			isa = PBXGroup;
			children = (
				BF947F77243BE16C0057A6CC /* EdgeRequest.swift */,
				D42FB8DA246261E600E9321C /* EdgeResponse.swift */,
				D46553F8246B43B900A150E2 /* EdgeEventHandle.swift */,
				D46553FA246B6FBC00A150E2 /* EdgeEventError.swift */,
				D4000F322459E2300052C536 /* ExperiencePlatformNetworkService.swift */,
				D4000F36245B7E200052C536 /* NetworkResponseCallback.swift */,
				D4000F302459E2080052C536 /* NetworkResponseHandler.swift */,
				BF947F7B243E75E60057A6CC /* RequestBuilder.swift */,
				D42FB8D124610A0000E9321C /* ResponseCallback.swift */,
				D42FB8D324610F3C00E9321C /* ResponseCallbackHandler.swift */,
			);
			path = NetworkHandlers;
			sourceTree = "<group>";
		};
		D42FB8D52462159300E9321C /* public */ = {
			isa = PBXGroup;
			children = (
				D4D5B4EA242EBB1600CAB6E4 /* ACPExperiencePlatform.swift */,
				D46553EC2469FBE100A150E2 /* ExperiencePlatformResponseHandler.swift */,
				1CCD27C52458CB2300E912B2 /* ExperiencePlatformEvent.swift */,
			);
			name = public;
			sourceTree = "<group>";
		};
		D4655403246DF3B000A150E2 /* testUtilsShared */ = {
			isa = PBXGroup;
			children = (
				BF947FA1244587520057A6CC /* TestUtils.swift */,
			);
			path = testUtilsShared;
			sourceTree = "<group>";
		};
		D4D5B4DE242EBB1600CAB6E4 = {
			isa = PBXGroup;
			children = (
				D46554112473129F00A150E2 /* NetworkServiceTests.swift */,
				D4D5B4E9242EBB1600CAB6E4 /* src */,
				D4D5B4F1242EBD2200CAB6E4 /* unitTests */,
				D4D5B4F2242EBFAE00CAB6E4 /* functionalTests */,
				BF0C094C2465E66700892B5D /* functionalTestsConfig */,
				D4655403246DF3B000A150E2 /* testUtilsShared */,
				D4D5B5972433F9C300CAB6E4 /* AEPCommerceDemoApp */,
				D4D5B57B2432977F00CAB6E4 /* AEPDemoAppSwiftUI */,
				1CB579D2245DFA81000B2DA5 /* xdmlib */,
				D4D5B4E8242EBB1600CAB6E4 /* Products */,
				E5239B915F53B993A1976FC4 /* Pods */,
				1C120237246DA22700EAF9CA /* Recovered References */,
				2E8A6597601D96847508E72C /* Frameworks */,
			);
			sourceTree = "<group>";
		};
		D4D5B4E8242EBB1600CAB6E4 /* Products */ = {
			isa = PBXGroup;
			children = (
				D4D5B4E7242EBB1600CAB6E4 /* libACPExperiencePlatform.a */,
				D4D5B5212432599B00CAB6E4 /* unitTests.xctest */,
				D4D5B53324325AB700CAB6E4 /* functionalTests.xctest */,
				D4D5B57A2432977F00CAB6E4 /* AEPDemoAppSwiftUI.app */,
				D4D5B5962433F9C300CAB6E4 /* AEPCommerceDemoApp.app */,
				BF0C09332461209900892B5D /* functionalTestsConfig.xctest */,
				1CB579D1245DFA81000B2DA5 /* libxdmlib.a */,
			);
			name = Products;
			sourceTree = "<group>";
		};
		D4D5B4E9242EBB1600CAB6E4 /* src */ = {
			isa = PBXGroup;
			children = (
				1CCD27CD24592B2800E912B2 /* xdm */,
				D42FB8D52462159300E9321C /* public */,
				BF947F9A2441811E0057A6CC /* services */,
				BF947F89243F9C9E0057A6CC /* util */,
				D42FB8D02461086200E9321C /* NetworkHandlers */,
				BF947F63243565CC0057A6CC /* ExperiencePlatformConstants.swift */,
				BF947F6724366A210057A6CC /* ExperiencePlatformExtensionRequestListener.swift */,
				BF947F75243BDECA0057A6CC /* ExperiencePlatformExtensionResponseListener.swift */,
				BF947F62243565CC0057A6CC /* ExperiencePlatformInternal.swift */,
<<<<<<< HEAD
=======
				BF947F77243BE16C0057A6CC /* EdgeRequest.swift */,
				D42FB8DA246261E600E9321C /* EdgeResponse.swift */,
>>>>>>> ec53230e
				BF947F7F243EF79D0057A6CC /* IdentityMap.swift */,
				BF947F71243BA0BA0057A6CC /* KonductorConfig.swift */,
				BF947F83243F0D8A0057A6CC /* RequestContextData.swift */,
				BF947F79243BE3C00057A6CC /* RequestMetadata.swift */,
				BF947F8E2440F0940057A6CC /* StateMetadata.swift */,
				BF947F85243F24570057A6CC /* StoreResponsePayload.swift */,
				BF947F92244126D70057A6CC /* StoreResponsePayloadManager.swift */,
			);
			name = src;
			path = ../../code/src;
			sourceTree = "<group>";
		};
		D4D5B4F1242EBD2200CAB6E4 /* unitTests */ = {
			isa = PBXGroup;
			children = (
				D4F74FEC2447A95400379258 /* utils */,
				D4D5B5252432599B00CAB6E4 /* Info.plist */,
				BF947F9F244569190057A6CC /* EdgeRequestTests.swift */,
				D4000F34245A53FB0052C536 /* ExperiencePlatformNetworkServiceTests.swift */,
				BF947F81243F05BF0057A6CC /* IdentityMapTests.swift */,
				BF947F73243BA0E10057A6CC /* KonductorConfigTests.swift */,
				D46553F6246A384900A150E2 /* NetworkResponseHandlerTests.swift */,
				D4F74FE4244633B000379258 /* NetworkServiceTests.swift */,
				BF947F7D243EA1300057A6CC /* RequestBuilderTests.swift */,
				D46553F0246A123900A150E2 /* RequestCallbackHandlerTests.swift */,
				BF947FA5244619E80057A6CC /* RequestContextDataTests.swift */,
				BF947FA3244613FB0057A6CC /* RequestMetadataTests.swift */,
				BF947F902440F6660057A6CC /* StateMetadataTests.swift */,
				BF947F87243F2EF70057A6CC /* StoreResponsePayloadTests.swift */,
				BF947F9424414E3E0057A6CC /* StoreResponsePayloadManagerTests.swift */,
				1CCD27C82458CB8000E912B2 /* ExperiencePlatformEventTests.swift */,
				1CCD27C72458CB8000E912B2 /* XDMFormattersTests.swift */,
				1CB57B242460EF0C000B2DA5 /* ACPExperiencePlatformTests.swift */,
			);
			name = unitTests;
			path = ../../code/unitTests;
			sourceTree = "<group>";
		};
		D4D5B4F2242EBFAE00CAB6E4 /* functionalTests */ = {
			isa = PBXGroup;
			children = (
				BF0C093B2462159400892B5D /* util */,
				D4D5B53524325AB700CAB6E4 /* NetworkResponseHandlerFunctionalTests.swift */,
				D4D5B53724325AB700CAB6E4 /* Info.plist */,
			);
			name = functionalTests;
			path = ../../code/functionalTests;
			sourceTree = "<group>";
		};
		D4D5B57B2432977F00CAB6E4 /* AEPDemoAppSwiftUI */ = {
			isa = PBXGroup;
			children = (
				D4D5B57C2432977F00CAB6E4 /* AppDelegate.swift */,
				D4D5B57E2432977F00CAB6E4 /* SceneDelegate.swift */,
				D4D5B5802432977F00CAB6E4 /* ContentView.swift */,
				D46553F4246A2C7900A150E2 /* DemoResponseHandler.swift */,
				D4D5B5822432977F00CAB6E4 /* Assets.xcassets */,
				D4D5B5872432977F00CAB6E4 /* LaunchScreen.storyboard */,
				D4D5B58A2432977F00CAB6E4 /* Info.plist */,
				D4D5B5842432977F00CAB6E4 /* Preview Content */,
			);
			name = AEPDemoAppSwiftUI;
			path = ../../demo/AEPDemoAppSwiftUI;
			sourceTree = "<group>";
		};
		D4D5B5842432977F00CAB6E4 /* Preview Content */ = {
			isa = PBXGroup;
			children = (
				D4D5B5852432977F00CAB6E4 /* Preview Assets.xcassets */,
			);
			path = "Preview Content";
			sourceTree = "<group>";
		};
		D4D5B5972433F9C300CAB6E4 /* AEPCommerceDemoApp */ = {
			isa = PBXGroup;
			children = (
				1CE2B0842468619E00B4F36A /* ADBMobileConfig.json */,
				1CA50AC1244B292E00683A8E /* product_list_colors.json */,
				1CA50AB5244B254B00683A8E /* ProductData.swift */,
				1CA50AB6244B254B00683A8E /* ProductDataLoader.swift */,
				D4D5B5982433F9C300CAB6E4 /* AppDelegate.swift */,
				D4D5B59C2433F9C300CAB6E4 /* HomeViewController.swift */,
				1CA50AC4244B3E9C00683A8E /* ProductViewController.swift */,
				1CA50BB6244E00CF00683A8E /* CartViewController.swift */,
				1CCD27C12455FC3500E912B2 /* ShoppingItemCell.swift */,
				1CA50BB9244E07DB00683A8E /* GriffonViewController.swift */,
				D4D5B59E2433F9C300CAB6E4 /* Main.storyboard */,
				D4D5B5A12433F9C400CAB6E4 /* Assets.xcassets */,
				D4D5B5A32433F9C400CAB6E4 /* LaunchScreen.storyboard */,
				D4D5B5A62433F9C400CAB6E4 /* Info.plist */,
				1CA50BAD244D32C000683A8E /* ShoppingCart.swift */,
				1CA50BB0244D337F00683A8E /* Product.swift */,
				1CA50BB3244D36C500683A8E /* CartItem.swift */,
			);
			name = AEPCommerceDemoApp;
			path = ../../demo/AEPCommerceDemoApp;
			sourceTree = "<group>";
		};
		D4F74FEC2447A95400379258 /* utils */ = {
			isa = PBXGroup;
			children = (
				D4F74FE62447A8B800379258 /* MockNetworkServiceOverrider.swift */,
				D4F74FE82447A92800379258 /* MockURLSession.swift */,
				D4F74FEA2447A94900379258 /* MockTask.swift */,
				BF947F9C244181FF0057A6CC /* MockKeyValueStore.swift */,
				D42FB8E024635FA200E9321C /* MockResponseCallback.swift */,
				D46553F2246A138800A150E2 /* MockExperiencePlatformResponseHandler.swift */,
				D46554132473131400A150E2 /* MockResponseHandler.swift */,
			);
			name = utils;
			sourceTree = "<group>";
		};
		E5239B915F53B993A1976FC4 /* Pods */ = {
			isa = PBXGroup;
			children = (
				7BAF171DCE2EB9148D635DC4 /* Pods-ACPExperiencePlatform.debug.xcconfig */,
				DCA2D877658C8938048344E5 /* Pods-ACPExperiencePlatform.release.xcconfig */,
				B465E6CF2738A9A79586BA7E /* Pods-AEPCommerceDemoApp.debug.xcconfig */,
				D4BB7B8EB065D088F6C0F397 /* Pods-AEPCommerceDemoApp.release.xcconfig */,
				ADE77A33494C29240B6DF02E /* Pods-AEPDemoAppSwiftUI.debug.xcconfig */,
				AB9960EC38354330392EE304 /* Pods-AEPDemoAppSwiftUI.release.xcconfig */,
				2FB2E32F03A9005E37BBC05B /* Pods-functionalTests.debug.xcconfig */,
				27992B07DDD37DD414AAABBB /* Pods-functionalTests.release.xcconfig */,
				3B00DD0D8027E516378D8B07 /* Pods-functionalTestsConfig.debug.xcconfig */,
				EC5D122CB999378BD811FEAF /* Pods-functionalTestsConfig.release.xcconfig */,
				D2D776EBFDA183603FE9E178 /* Pods-unitTests.debug.xcconfig */,
				76B9EBA5F3B722092244D92A /* Pods-unitTests.release.xcconfig */,
			);
			path = Pods;
			sourceTree = "<group>";
		};
/* End PBXGroup section */

/* Begin PBXNativeTarget section */
		1CB579D0245DFA81000B2DA5 /* xdmlib */ = {
			isa = PBXNativeTarget;
			buildConfigurationList = 1CB579D7245DFA81000B2DA5 /* Build configuration list for PBXNativeTarget "xdmlib" */;
			buildPhases = (
				1CB579CD245DFA81000B2DA5 /* Sources */,
				1CB579CE245DFA81000B2DA5 /* Frameworks */,
				1CB579CF245DFA81000B2DA5 /* CopyFiles */,
			);
			buildRules = (
			);
			dependencies = (
			);
			name = xdmlib;
			productName = xdmlib;
			productReference = 1CB579D1245DFA81000B2DA5 /* libxdmlib.a */;
			productType = "com.apple.product-type.library.static";
		};
		BF0C09252461209900892B5D /* functionalTestsConfig */ = {
			isa = PBXNativeTarget;
			buildConfigurationList = BF0C09302461209900892B5D /* Build configuration list for PBXNativeTarget "functionalTestsConfig" */;
			buildPhases = (
				28D9F40B54A31E340DA7D3D0 /* [CP] Check Pods Manifest.lock */,
				BF0C09292461209900892B5D /* Sources */,
				BF0C092C2461209900892B5D /* Frameworks */,
				BF0C092F2461209900892B5D /* Resources */,
			);
			buildRules = (
			);
			dependencies = (
				BF0C09262461209900892B5D /* PBXTargetDependency */,
			);
			name = functionalTestsConfig;
			productName = functionalTests;
			productReference = BF0C09332461209900892B5D /* functionalTestsConfig.xctest */;
			productType = "com.apple.product-type.bundle.unit-test";
		};
		D4D5B4E6242EBB1600CAB6E4 /* ACPExperiencePlatform */ = {
			isa = PBXNativeTarget;
			buildConfigurationList = D4D5B4EE242EBB1700CAB6E4 /* Build configuration list for PBXNativeTarget "ACPExperiencePlatform" */;
			buildPhases = (
				8D758A594AA08D2B60BADDDD /* [CP] Check Pods Manifest.lock */,
				D4D5B4E3242EBB1600CAB6E4 /* Sources */,
				D4D5B4E4242EBB1600CAB6E4 /* Frameworks */,
				D4D5B4E5242EBB1600CAB6E4 /* CopyFiles */,
			);
			buildRules = (
			);
			dependencies = (
			);
			name = ACPExperiencePlatform;
			productName = ACPExperiencePlatform;
			productReference = D4D5B4E7242EBB1600CAB6E4 /* libACPExperiencePlatform.a */;
			productType = "com.apple.product-type.library.static";
		};
		D4D5B5202432599B00CAB6E4 /* unitTests */ = {
			isa = PBXNativeTarget;
			buildConfigurationList = D4D5B5292432599B00CAB6E4 /* Build configuration list for PBXNativeTarget "unitTests" */;
			buildPhases = (
				9F65643898A370179062D300 /* [CP] Check Pods Manifest.lock */,
				D4D5B51D2432599B00CAB6E4 /* Sources */,
				D4D5B51E2432599B00CAB6E4 /* Frameworks */,
				D4D5B51F2432599B00CAB6E4 /* Resources */,
			);
			buildRules = (
			);
			dependencies = (
				D4D5B5282432599B00CAB6E4 /* PBXTargetDependency */,
			);
			name = unitTests;
			productName = UnitTests;
			productReference = D4D5B5212432599B00CAB6E4 /* unitTests.xctest */;
			productType = "com.apple.product-type.bundle.unit-test";
		};
		D4D5B53224325AB700CAB6E4 /* functionalTests */ = {
			isa = PBXNativeTarget;
			buildConfigurationList = D4D5B53B24325AB800CAB6E4 /* Build configuration list for PBXNativeTarget "functionalTests" */;
			buildPhases = (
				16C2F70600D8B19513A2F026 /* [CP] Check Pods Manifest.lock */,
				D4D5B52F24325AB700CAB6E4 /* Sources */,
				D4D5B53024325AB700CAB6E4 /* Frameworks */,
				D4D5B53124325AB700CAB6E4 /* Resources */,
			);
			buildRules = (
			);
			dependencies = (
				D4D5B53A24325AB700CAB6E4 /* PBXTargetDependency */,
			);
			name = functionalTests;
			productName = functionalTests;
			productReference = D4D5B53324325AB700CAB6E4 /* functionalTests.xctest */;
			productType = "com.apple.product-type.bundle.unit-test";
		};
		D4D5B5792432977F00CAB6E4 /* AEPDemoAppSwiftUI */ = {
			isa = PBXNativeTarget;
			buildConfigurationList = D4D5B58D2432977F00CAB6E4 /* Build configuration list for PBXNativeTarget "AEPDemoAppSwiftUI" */;
			buildPhases = (
				3797780E54EB1BB48ED3A531 /* [CP] Check Pods Manifest.lock */,
				D4D5B5762432977F00CAB6E4 /* Sources */,
				D4D5B5772432977F00CAB6E4 /* Frameworks */,
				D4D5B5782432977F00CAB6E4 /* Resources */,
			);
			buildRules = (
			);
			dependencies = (
			);
			name = AEPDemoAppSwiftUI;
			productName = AEPCommerceDemoApp;
			productReference = D4D5B57A2432977F00CAB6E4 /* AEPDemoAppSwiftUI.app */;
			productType = "com.apple.product-type.application";
		};
		D4D5B5952433F9C300CAB6E4 /* AEPCommerceDemoApp */ = {
			isa = PBXNativeTarget;
			buildConfigurationList = D4D5B5A72433F9C400CAB6E4 /* Build configuration list for PBXNativeTarget "AEPCommerceDemoApp" */;
			buildPhases = (
				D6AF62EA219059F07130095C /* [CP] Check Pods Manifest.lock */,
				D4D5B5922433F9C300CAB6E4 /* Sources */,
				D4D5B5932433F9C300CAB6E4 /* Frameworks */,
				D4D5B5942433F9C300CAB6E4 /* Resources */,
				1C120232246D9CFD00EAF9CA /* Embed Frameworks */,
			);
			buildRules = (
			);
			dependencies = (
				1CB57C42246206D1000B2DA5 /* PBXTargetDependency */,
			);
			name = AEPCommerceDemoApp;
			productName = AEPCommerceDemoApp;
			productReference = D4D5B5962433F9C300CAB6E4 /* AEPCommerceDemoApp.app */;
			productType = "com.apple.product-type.application";
		};
/* End PBXNativeTarget section */

/* Begin PBXProject section */
		D4D5B4DF242EBB1600CAB6E4 /* Project object */ = {
			isa = PBXProject;
			attributes = {
				LastSwiftUpdateCheck = 1140;
				LastUpgradeCheck = 1130;
				TargetAttributes = {
					1CB579D0245DFA81000B2DA5 = {
						CreatedOnToolsVersion = 11.4.1;
						LastSwiftMigration = 1140;
					};
					D4D5B4E6242EBB1600CAB6E4 = {
						CreatedOnToolsVersion = 11.3.1;
					};
					D4D5B5202432599B00CAB6E4 = {
						CreatedOnToolsVersion = 11.3.1;
					};
					D4D5B53224325AB700CAB6E4 = {
						CreatedOnToolsVersion = 11.3.1;
					};
					D4D5B5792432977F00CAB6E4 = {
						CreatedOnToolsVersion = 11.3.1;
					};
					D4D5B5952433F9C300CAB6E4 = {
						CreatedOnToolsVersion = 11.3.1;
					};
				};
			};
			buildConfigurationList = D4D5B4E2242EBB1600CAB6E4 /* Build configuration list for PBXProject "ACPExperiencePlatform" */;
			compatibilityVersion = "Xcode 9.3";
			developmentRegion = en;
			hasScannedForEncodings = 0;
			knownRegions = (
				en,
				Base,
			);
			mainGroup = D4D5B4DE242EBB1600CAB6E4;
			productRefGroup = D4D5B4E8242EBB1600CAB6E4 /* Products */;
			projectDirPath = "";
			projectRoot = "";
			targets = (
				D4D5B4E6242EBB1600CAB6E4 /* ACPExperiencePlatform */,
				D4D5B5202432599B00CAB6E4 /* unitTests */,
				D4D5B53224325AB700CAB6E4 /* functionalTests */,
				BF0C09252461209900892B5D /* functionalTestsConfig */,
				D4D5B5792432977F00CAB6E4 /* AEPDemoAppSwiftUI */,
				D4D5B5952433F9C300CAB6E4 /* AEPCommerceDemoApp */,
				1CB579D0245DFA81000B2DA5 /* xdmlib */,
			);
		};
/* End PBXProject section */

/* Begin PBXResourcesBuildPhase section */
		BF0C092F2461209900892B5D /* Resources */ = {
			isa = PBXResourcesBuildPhase;
			buildActionMask = 2147483647;
			files = (
			);
			runOnlyForDeploymentPostprocessing = 0;
		};
		D4D5B51F2432599B00CAB6E4 /* Resources */ = {
			isa = PBXResourcesBuildPhase;
			buildActionMask = 2147483647;
			files = (
			);
			runOnlyForDeploymentPostprocessing = 0;
		};
		D4D5B53124325AB700CAB6E4 /* Resources */ = {
			isa = PBXResourcesBuildPhase;
			buildActionMask = 2147483647;
			files = (
			);
			runOnlyForDeploymentPostprocessing = 0;
		};
		D4D5B5782432977F00CAB6E4 /* Resources */ = {
			isa = PBXResourcesBuildPhase;
			buildActionMask = 2147483647;
			files = (
				D4D5B5892432977F00CAB6E4 /* LaunchScreen.storyboard in Resources */,
				D4D5B5862432977F00CAB6E4 /* Preview Assets.xcassets in Resources */,
				D4D5B5832432977F00CAB6E4 /* Assets.xcassets in Resources */,
			);
			runOnlyForDeploymentPostprocessing = 0;
		};
		D4D5B5942433F9C300CAB6E4 /* Resources */ = {
			isa = PBXResourcesBuildPhase;
			buildActionMask = 2147483647;
			files = (
				D4D5B5A52433F9C400CAB6E4 /* LaunchScreen.storyboard in Resources */,
				1CB57E012464C818000B2DA5 /* product_list_colors.json in Resources */,
				D4D5B5A22433F9C400CAB6E4 /* Assets.xcassets in Resources */,
				D4D5B5A02433F9C300CAB6E4 /* Main.storyboard in Resources */,
				1CE2B0852468619F00B4F36A /* ADBMobileConfig.json in Resources */,
			);
			runOnlyForDeploymentPostprocessing = 0;
		};
/* End PBXResourcesBuildPhase section */

/* Begin PBXShellScriptBuildPhase section */
		16C2F70600D8B19513A2F026 /* [CP] Check Pods Manifest.lock */ = {
			isa = PBXShellScriptBuildPhase;
			buildActionMask = 2147483647;
			files = (
			);
			inputFileListPaths = (
			);
			inputPaths = (
				"${PODS_PODFILE_DIR_PATH}/Podfile.lock",
				"${PODS_ROOT}/Manifest.lock",
			);
			name = "[CP] Check Pods Manifest.lock";
			outputFileListPaths = (
			);
			outputPaths = (
				"$(DERIVED_FILE_DIR)/Pods-functionalTests-checkManifestLockResult.txt",
			);
			runOnlyForDeploymentPostprocessing = 0;
			shellPath = /bin/sh;
			shellScript = "diff \"${PODS_PODFILE_DIR_PATH}/Podfile.lock\" \"${PODS_ROOT}/Manifest.lock\" > /dev/null\nif [ $? != 0 ] ; then\n    # print error to STDERR\n    echo \"error: The sandbox is not in sync with the Podfile.lock. Run 'pod install' or update your CocoaPods installation.\" >&2\n    exit 1\nfi\n# This output is used by Xcode 'outputs' to avoid re-running this script phase.\necho \"SUCCESS\" > \"${SCRIPT_OUTPUT_FILE_0}\"\n";
			showEnvVarsInLog = 0;
		};
		28D9F40B54A31E340DA7D3D0 /* [CP] Check Pods Manifest.lock */ = {
			isa = PBXShellScriptBuildPhase;
			buildActionMask = 2147483647;
			files = (
			);
			inputFileListPaths = (
			);
			inputPaths = (
				"${PODS_PODFILE_DIR_PATH}/Podfile.lock",
				"${PODS_ROOT}/Manifest.lock",
			);
			name = "[CP] Check Pods Manifest.lock";
			outputFileListPaths = (
			);
			outputPaths = (
				"$(DERIVED_FILE_DIR)/Pods-functionalTestsConfig-checkManifestLockResult.txt",
			);
			runOnlyForDeploymentPostprocessing = 0;
			shellPath = /bin/sh;
			shellScript = "diff \"${PODS_PODFILE_DIR_PATH}/Podfile.lock\" \"${PODS_ROOT}/Manifest.lock\" > /dev/null\nif [ $? != 0 ] ; then\n    # print error to STDERR\n    echo \"error: The sandbox is not in sync with the Podfile.lock. Run 'pod install' or update your CocoaPods installation.\" >&2\n    exit 1\nfi\n# This output is used by Xcode 'outputs' to avoid re-running this script phase.\necho \"SUCCESS\" > \"${SCRIPT_OUTPUT_FILE_0}\"\n";
			showEnvVarsInLog = 0;
		};
		3797780E54EB1BB48ED3A531 /* [CP] Check Pods Manifest.lock */ = {
			isa = PBXShellScriptBuildPhase;
			buildActionMask = 2147483647;
			files = (
			);
			inputFileListPaths = (
			);
			inputPaths = (
				"${PODS_PODFILE_DIR_PATH}/Podfile.lock",
				"${PODS_ROOT}/Manifest.lock",
			);
			name = "[CP] Check Pods Manifest.lock";
			outputFileListPaths = (
			);
			outputPaths = (
				"$(DERIVED_FILE_DIR)/Pods-AEPDemoAppSwiftUI-checkManifestLockResult.txt",
			);
			runOnlyForDeploymentPostprocessing = 0;
			shellPath = /bin/sh;
			shellScript = "diff \"${PODS_PODFILE_DIR_PATH}/Podfile.lock\" \"${PODS_ROOT}/Manifest.lock\" > /dev/null\nif [ $? != 0 ] ; then\n    # print error to STDERR\n    echo \"error: The sandbox is not in sync with the Podfile.lock. Run 'pod install' or update your CocoaPods installation.\" >&2\n    exit 1\nfi\n# This output is used by Xcode 'outputs' to avoid re-running this script phase.\necho \"SUCCESS\" > \"${SCRIPT_OUTPUT_FILE_0}\"\n";
			showEnvVarsInLog = 0;
		};
		8D758A594AA08D2B60BADDDD /* [CP] Check Pods Manifest.lock */ = {
			isa = PBXShellScriptBuildPhase;
			buildActionMask = 2147483647;
			files = (
			);
			inputFileListPaths = (
			);
			inputPaths = (
				"${PODS_PODFILE_DIR_PATH}/Podfile.lock",
				"${PODS_ROOT}/Manifest.lock",
			);
			name = "[CP] Check Pods Manifest.lock";
			outputFileListPaths = (
			);
			outputPaths = (
				"$(DERIVED_FILE_DIR)/Pods-ACPExperiencePlatform-checkManifestLockResult.txt",
			);
			runOnlyForDeploymentPostprocessing = 0;
			shellPath = /bin/sh;
			shellScript = "diff \"${PODS_PODFILE_DIR_PATH}/Podfile.lock\" \"${PODS_ROOT}/Manifest.lock\" > /dev/null\nif [ $? != 0 ] ; then\n    # print error to STDERR\n    echo \"error: The sandbox is not in sync with the Podfile.lock. Run 'pod install' or update your CocoaPods installation.\" >&2\n    exit 1\nfi\n# This output is used by Xcode 'outputs' to avoid re-running this script phase.\necho \"SUCCESS\" > \"${SCRIPT_OUTPUT_FILE_0}\"\n";
			showEnvVarsInLog = 0;
		};
		9F65643898A370179062D300 /* [CP] Check Pods Manifest.lock */ = {
			isa = PBXShellScriptBuildPhase;
			buildActionMask = 2147483647;
			files = (
			);
			inputFileListPaths = (
			);
			inputPaths = (
				"${PODS_PODFILE_DIR_PATH}/Podfile.lock",
				"${PODS_ROOT}/Manifest.lock",
			);
			name = "[CP] Check Pods Manifest.lock";
			outputFileListPaths = (
			);
			outputPaths = (
				"$(DERIVED_FILE_DIR)/Pods-unitTests-checkManifestLockResult.txt",
			);
			runOnlyForDeploymentPostprocessing = 0;
			shellPath = /bin/sh;
			shellScript = "diff \"${PODS_PODFILE_DIR_PATH}/Podfile.lock\" \"${PODS_ROOT}/Manifest.lock\" > /dev/null\nif [ $? != 0 ] ; then\n    # print error to STDERR\n    echo \"error: The sandbox is not in sync with the Podfile.lock. Run 'pod install' or update your CocoaPods installation.\" >&2\n    exit 1\nfi\n# This output is used by Xcode 'outputs' to avoid re-running this script phase.\necho \"SUCCESS\" > \"${SCRIPT_OUTPUT_FILE_0}\"\n";
			showEnvVarsInLog = 0;
		};
		D6AF62EA219059F07130095C /* [CP] Check Pods Manifest.lock */ = {
			isa = PBXShellScriptBuildPhase;
			buildActionMask = 2147483647;
			files = (
			);
			inputFileListPaths = (
			);
			inputPaths = (
				"${PODS_PODFILE_DIR_PATH}/Podfile.lock",
				"${PODS_ROOT}/Manifest.lock",
			);
			name = "[CP] Check Pods Manifest.lock";
			outputFileListPaths = (
			);
			outputPaths = (
				"$(DERIVED_FILE_DIR)/Pods-AEPCommerceDemoApp-checkManifestLockResult.txt",
			);
			runOnlyForDeploymentPostprocessing = 0;
			shellPath = /bin/sh;
			shellScript = "diff \"${PODS_PODFILE_DIR_PATH}/Podfile.lock\" \"${PODS_ROOT}/Manifest.lock\" > /dev/null\nif [ $? != 0 ] ; then\n    # print error to STDERR\n    echo \"error: The sandbox is not in sync with the Podfile.lock. Run 'pod install' or update your CocoaPods installation.\" >&2\n    exit 1\nfi\n# This output is used by Xcode 'outputs' to avoid re-running this script phase.\necho \"SUCCESS\" > \"${SCRIPT_OUTPUT_FILE_0}\"\n";
			showEnvVarsInLog = 0;
		};
/* End PBXShellScriptBuildPhase section */

/* Begin PBXSourcesBuildPhase section */
		1CB579CD245DFA81000B2DA5 /* Sources */ = {
			isa = PBXSourcesBuildPhase;
			buildActionMask = 2147483647;
			files = (
				1CB57DFD2464C5A6000B2DA5 /* Items.swift in Sources */,
				1CB57DED2464C5A6000B2DA5 /* Application.swift in Sources */,
				1CB57DEF2464C5A6000B2DA5 /* FirstLaunches.swift in Sources */,
				1CB57DF92464C5A6000B2DA5 /* Commerce.swift in Sources */,
				1CB57DF22464C5A6000B2DA5 /* FeatureUsages.swift in Sources */,
				1CB57DF62464C5A6000B2DA5 /* PaymentsItem.swift in Sources */,
				1CB57DF42464C5A6000B2DA5 /* Installs.swift in Sources */,
				1CB57DFB2464C5A6000B2DA5 /* Type.swift in Sources */,
				1CB57DE42464C5A6000B2DA5 /* Checkouts.swift in Sources */,
				1CB57DE32464C5A6000B2DA5 /* ConnectionType.swift in Sources */,
				1CB57DE62464C5A6000B2DA5 /* Upgrades.swift in Sources */,
				1CB57DDE2464C5A6000B2DA5 /* Environment.swift in Sources */,
				1CB57DF82464C5A6000B2DA5 /* SaveForLaters.swift in Sources */,
				1CB57DE12464C5A6000B2DA5 /* ProductListReopens.swift in Sources */,
				1CB57DE92464C5A6000B2DA5 /* ProductListViews.swift in Sources */,
				1CB57DDD2464C5A6000B2DA5 /* ProductListAdds.swift in Sources */,
				1CB57DE52464C5A6000B2DA5 /* ProductListRemovals.swift in Sources */,
				1CB57DEA2464C5A6000B2DA5 /* Device.swift in Sources */,
				1CB57DF52464C5A6000B2DA5 /* Launches.swift in Sources */,
				1CB57DE02464C5A6000B2DA5 /* MobileSDKPlatformEventSchema.swift in Sources */,
				1CB57DEC2464C5A6000B2DA5 /* InStorePurchase.swift in Sources */,
				1CB57DDF2464C5A6000B2DA5 /* ProductListItemsItem.swift in Sources */,
				1CB57DE82464C5A6000B2DA5 /* ScreenOrientation.swift in Sources */,
				1CB57DF72464C5A6000B2DA5 /* ProductViews.swift in Sources */,
				1CB57DFA2464C5A6000B2DA5 /* ProductListOpens.swift in Sources */,
				1CB57DEB2464C5A6000B2DA5 /* CartAbandons.swift in Sources */,
				1CB57DFE2464C5A6000B2DA5 /* Order.swift in Sources */,
				D465540F24730E3900A150E2 /* IdentityMap.swift in Sources */,
				1CB57DF12464C5A6000B2DA5 /* BrowserDetails.swift in Sources */,
				1CB57DE22464C5A6000B2DA5 /* Geo.swift in Sources */,
				1CB57DE72464C5A6000B2DA5 /* PlaceContext.swift in Sources */,
				1CB57DEE2464C5A6000B2DA5 /* AuthenticatedState.swift in Sources */,
				1CB57DF02464C5A6000B2DA5 /* Crashes.swift in Sources */,
				1CB57DF32464C5A6000B2DA5 /* ApplicationCloses.swift in Sources */,
				1CB57DFC2464C5A6000B2DA5 /* Purchases.swift in Sources */,
			);
			runOnlyForDeploymentPostprocessing = 0;
		};
		BF0C09292461209900892B5D /* Sources */ = {
			isa = PBXSourcesBuildPhase;
			buildActionMask = 2147483647;
			files = (
				BF0C09462465382000892B5D /* MonitorExtension.swift in Sources */,
				BF0C09492465E42100892B5D /* TestableExperiencePlatformInternal.swift in Sources */,
				D4655408246DF6DB00A150E2 /* FunctionalTestUtils.swift in Sources */,
				BF0C092A2461209900892B5D /* FunctionalTestsWithNoConfiguration.swift in Sources */,
				D4655405246DF56000A150E2 /* TestUtils.swift in Sources */,
			);
			runOnlyForDeploymentPostprocessing = 0;
		};
		D4D5B4E3242EBB1600CAB6E4 /* Sources */ = {
			isa = PBXSourcesBuildPhase;
			buildActionMask = 2147483647;
			files = (
				BF947F8B243F9CCE0057A6CC /* AnyCodable.swift in Sources */,
				BF947F72243BA0BB0057A6CC /* KonductorConfig.swift in Sources */,
				D46553EF246A046800A150E2 /* ThreadSafeDictionary.swift in Sources */,
				BF947F84243F0D8A0057A6CC /* RequestContextData.swift in Sources */,
				BF947F6824366A210057A6CC /* ExperiencePlatformExtensionRequestListener.swift in Sources */,
				D4000F312459E2080052C536 /* NetworkResponseHandler.swift in Sources */,
				D42FB8DF24635B6200E9321C /* AEPServiceProvider.swift in Sources */,
				BF947F86243F24570057A6CC /* StoreResponsePayload.swift in Sources */,
				BF947F80243EF79D0057A6CC /* IdentityMap.swift in Sources */,
				BF947F7A243BE3C00057A6CC /* RequestMetadata.swift in Sources */,
				1CCD27D424592B2800E912B2 /* XDMProtocols.swift in Sources */,
				BF947F93244126D70057A6CC /* StoreResponsePayloadManager.swift in Sources */,
				D42FB8D224610A0000E9321C /* ResponseCallback.swift in Sources */,
				D42FB8DB246261E600E9321C /* EdgeResponse.swift in Sources */,
				D4000F332459E2300052C536 /* ExperiencePlatformNetworkService.swift in Sources */,
				BF947F8D244029040057A6CC /* OperationQueue.swift in Sources */,
				BF947F7C243E75E70057A6CC /* RequestBuilder.swift in Sources */,
				BF947F99244150530057A6CC /* KeyValueStore.swift in Sources */,
				BF947F64243565CC0057A6CC /* ExperiencePlatformInternal.swift in Sources */,
				D4000F37245B7E200052C536 /* NetworkResponseCallback.swift in Sources */,
				D4D5B4EB242EBB1600CAB6E4 /* ACPExperiencePlatform.swift in Sources */,
				BF947F8F2440F0940057A6CC /* StateMetadata.swift in Sources */,
				BF947F65243565CC0057A6CC /* ExperiencePlatformConstants.swift in Sources */,
				BF947F76243BDECA0057A6CC /* ExperiencePlatformExtensionResponseListener.swift in Sources */,
				BF947F9724414F890057A6CC /* NamedUserDefaultsStore.swift in Sources */,
				BF947F78243BE16C0057A6CC /* EdgeRequest.swift in Sources */,
				D42B86BE2449007500A4E13B /* HttpMethod.swift in Sources */,
				D46553FB246B6FBC00A150E2 /* EdgeEventError.swift in Sources */,
				D42B86C62449013200A4E13B /* NetworkService.swift in Sources */,
				D46553ED2469FBE100A150E2 /* ExperiencePlatformResponseHandler.swift in Sources */,
				2141891A2436663A00907D0A /* AEPNetworkService.swift in Sources */,
				D42B86C0244900A100A4E13B /* HttpConnection.swift in Sources */,
				D46553F9246B43B900A150E2 /* EdgeEventHandle.swift in Sources */,
				D42FB8D424610F3C00E9321C /* ResponseCallbackHandler.swift in Sources */,
				D42B86C2244900C700A4E13B /* NetworkRequest.swift in Sources */,
				1CCD27DE245A254D00E912B2 /* XDMFormatters.swift in Sources */,
				1CCD27C62458CB2300E912B2 /* ExperiencePlatformEvent.swift in Sources */,
			);
			runOnlyForDeploymentPostprocessing = 0;
		};
		D4D5B51D2432599B00CAB6E4 /* Sources */ = {
			isa = PBXSourcesBuildPhase;
			buildActionMask = 2147483647;
			files = (
				D46554142473131400A150E2 /* MockResponseHandler.swift in Sources */,
				D46554122473129F00A150E2 /* NetworkServiceTests.swift in Sources */,
				BF947F912440F6660057A6CC /* StateMetadataTests.swift in Sources */,
				D46553F1246A123900A150E2 /* RequestCallbackHandlerTests.swift in Sources */,
				BF947F9D244181FF0057A6CC /* MockKeyValueStore.swift in Sources */,
				BF947FA0244569190057A6CC /* EdgeRequestTests.swift in Sources */,
				1CCD27D82459EEB900E912B2 /* XDMFormattersTests.swift in Sources */,
				BF947F82243F05BF0057A6CC /* IdentityMapTests.swift in Sources */,
				D42FB8E124635FA200E9321C /* MockResponseCallback.swift in Sources */,
				BF947FA4244613FB0057A6CC /* RequestMetadataTests.swift in Sources */,
				D46553F3246A138800A150E2 /* MockExperiencePlatformResponseHandler.swift in Sources */,
				BF947F7E243EA1300057A6CC /* RequestBuilderTests.swift in Sources */,
				BF947F88243F2EF70057A6CC /* StoreResponsePayloadTests.swift in Sources */,
				BF947F9E244182B30057A6CC /* StoreResponsePayloadManagerTests.swift in Sources */,
				BF947F74243BA0E10057A6CC /* KonductorConfigTests.swift in Sources */,
				BF947FA6244619E80057A6CC /* RequestContextDataTests.swift in Sources */,
				D4F74FE92447A92800379258 /* MockURLSession.swift in Sources */,
				D4F74FEB2447A94900379258 /* MockTask.swift in Sources */,
				D4000F35245A53FB0052C536 /* ExperiencePlatformNetworkServiceTests.swift in Sources */,
<<<<<<< HEAD
				D4F74FE5244633B000379258 /* NetworkServiceTests.swift in Sources */,
				D46553F7246A384900A150E2 /* NetworkResponseHandlerTests.swift in Sources */,
				D4F74FE72447A8B800379258 /* MockNetworkServiceOverrider.swift in Sources */,
				BF947FA2244587520057A6CC /* TestUtils.swift in Sources */,
=======
				D4F74FE72447A8B800379258 /* MockNetworkServiceOverrider.swift in Sources */,
				1CB57B262460F2B6000B2DA5 /* ACPExperiencePlatformTests.swift in Sources */,
				1CCD27DC245A240F00E912B2 /* ExperiencePlatformEventTests.swift in Sources */,
>>>>>>> ec53230e
			);
			runOnlyForDeploymentPostprocessing = 0;
		};
		D4D5B52F24325AB700CAB6E4 /* Sources */ = {
			isa = PBXSourcesBuildPhase;
			buildActionMask = 2147483647;
			files = (
				D4655400246CBF5E00A150E2 /* FunctionalTestBase.swift in Sources */,
				BF0C09452465382000892B5D /* MonitorExtension.swift in Sources */,
				BF0C09482465E42100892B5D /* TestableExperiencePlatformInternal.swift in Sources */,
				D4655402246CD0B000A150E2 /* InstrumentedExtension.swift in Sources */,
				D4655407246DF6DB00A150E2 /* FunctionalTestUtils.swift in Sources */,
				BF0C0935246120B200892B5D /* NetworkResponseHandlerFunctionalTests.swift in Sources */,
				D4655404246DF3FD00A150E2 /* TestUtils.swift in Sources */,
			);
			runOnlyForDeploymentPostprocessing = 0;
		};
		D4D5B5762432977F00CAB6E4 /* Sources */ = {
			isa = PBXSourcesBuildPhase;
			buildActionMask = 2147483647;
			files = (
				D4D5B57D2432977F00CAB6E4 /* AppDelegate.swift in Sources */,
				D4D5B57F2432977F00CAB6E4 /* SceneDelegate.swift in Sources */,
				D46553F5246A2C7900A150E2 /* DemoResponseHandler.swift in Sources */,
				D4D5B5812432977F00CAB6E4 /* ContentView.swift in Sources */,
			);
			runOnlyForDeploymentPostprocessing = 0;
		};
		D4D5B5922433F9C300CAB6E4 /* Sources */ = {
			isa = PBXSourcesBuildPhase;
			buildActionMask = 2147483647;
			files = (
				1CB57E082464C818000B2DA5 /* ShoppingItemCell.swift in Sources */,
				1CB57E092464C818000B2DA5 /* GriffonViewController.swift in Sources */,
				1CB57E042464C818000B2DA5 /* AppDelegate.swift in Sources */,
				1CA50BB5244D36C500683A8E /* CartItem.swift in Sources */,
				1CA50BB2244D337F00683A8E /* Product.swift in Sources */,
				1CA50BAF244D32C000683A8E /* ShoppingCart.swift in Sources */,
				1CB57E022464C818000B2DA5 /* ProductData.swift in Sources */,
				1CB57E052464C818000B2DA5 /* HomeViewController.swift in Sources */,
				1CB57E062464C818000B2DA5 /* ProductViewController.swift in Sources */,
				1CB57E072464C818000B2DA5 /* CartViewController.swift in Sources */,
				1CB57E032464C818000B2DA5 /* ProductDataLoader.swift in Sources */,
			);
			runOnlyForDeploymentPostprocessing = 0;
		};
/* End PBXSourcesBuildPhase section */

/* Begin PBXTargetDependency section */
		1CB57C42246206D1000B2DA5 /* PBXTargetDependency */ = {
			isa = PBXTargetDependency;
			target = 1CB579D0245DFA81000B2DA5 /* xdmlib */;
			targetProxy = 1CB57C41246206D1000B2DA5 /* PBXContainerItemProxy */;
		};
		BF0C09262461209900892B5D /* PBXTargetDependency */ = {
			isa = PBXTargetDependency;
			platformFilter = ios;
			target = D4D5B4E6242EBB1600CAB6E4 /* ACPExperiencePlatform */;
			targetProxy = D465540D24730DC500A150E2 /* PBXContainerItemProxy */;
		};
		D4D5B5282432599B00CAB6E4 /* PBXTargetDependency */ = {
			isa = PBXTargetDependency;
			platformFilter = ios;
			target = D4D5B4E6242EBB1600CAB6E4 /* ACPExperiencePlatform */;
			targetProxy = D4D5B5272432599B00CAB6E4 /* PBXContainerItemProxy */;
		};
		D4D5B53A24325AB700CAB6E4 /* PBXTargetDependency */ = {
			isa = PBXTargetDependency;
			platformFilter = ios;
			target = D4D5B4E6242EBB1600CAB6E4 /* ACPExperiencePlatform */;
			targetProxy = D4D5B53924325AB700CAB6E4 /* PBXContainerItemProxy */;
		};
/* End PBXTargetDependency section */

/* Begin PBXVariantGroup section */
		D4D5B5872432977F00CAB6E4 /* LaunchScreen.storyboard */ = {
			isa = PBXVariantGroup;
			children = (
				D4D5B5882432977F00CAB6E4 /* Base */,
			);
			name = LaunchScreen.storyboard;
			sourceTree = "<group>";
		};
		D4D5B59E2433F9C300CAB6E4 /* Main.storyboard */ = {
			isa = PBXVariantGroup;
			children = (
				D4D5B59F2433F9C300CAB6E4 /* Base */,
			);
			name = Main.storyboard;
			sourceTree = "<group>";
		};
		D4D5B5A32433F9C400CAB6E4 /* LaunchScreen.storyboard */ = {
			isa = PBXVariantGroup;
			children = (
				D4D5B5A42433F9C400CAB6E4 /* Base */,
			);
			name = LaunchScreen.storyboard;
			sourceTree = "<group>";
		};
/* End PBXVariantGroup section */

/* Begin XCBuildConfiguration section */
		1CB579D5245DFA81000B2DA5 /* Debug */ = {
			isa = XCBuildConfiguration;
			buildSettings = {
				CLANG_ENABLE_MODULES = YES;
				CODE_SIGN_STYLE = Automatic;
				DEVELOPMENT_TEAM = FKGEE875K4;
				IPHONEOS_DEPLOYMENT_TARGET = 10.0;
				LD_RUNPATH_SEARCH_PATHS = (
					"$(inherited)",
					"@executable_path/Frameworks",
					"@loader_path/Frameworks",
				);
				MACOSX_DEPLOYMENT_TARGET = 10.6;
				OTHER_LDFLAGS = "-ObjC";
				PRODUCT_NAME = "$(TARGET_NAME)";
				SKIP_INSTALL = YES;
				SWIFT_OPTIMIZATION_LEVEL = "-Onone";
				SWIFT_VERSION = 5.0;
				TARGETED_DEVICE_FAMILY = "1,2";
				TVOS_DEPLOYMENT_TARGET = 10.0;
				VALID_ARCHS = "$(ARCHS_STANDARD)";
			};
			name = Debug;
		};
		1CB579D6245DFA81000B2DA5 /* Release */ = {
			isa = XCBuildConfiguration;
			buildSettings = {
				CLANG_ENABLE_MODULES = YES;
				CODE_SIGN_STYLE = Automatic;
				DEVELOPMENT_TEAM = FKGEE875K4;
				IPHONEOS_DEPLOYMENT_TARGET = 10.0;
				LD_RUNPATH_SEARCH_PATHS = (
					"$(inherited)",
					"@executable_path/Frameworks",
					"@loader_path/Frameworks",
				);
				MACOSX_DEPLOYMENT_TARGET = 10.6;
				OTHER_LDFLAGS = "-ObjC";
				PRODUCT_NAME = "$(TARGET_NAME)";
				SKIP_INSTALL = YES;
				SWIFT_VERSION = 5.0;
				TARGETED_DEVICE_FAMILY = "1,2";
				TVOS_DEPLOYMENT_TARGET = 10.0;
				VALID_ARCHS = "$(ARCHS_STANDARD)";
			};
			name = Release;
		};
		BF0C09312461209900892B5D /* Debug */ = {
			isa = XCBuildConfiguration;
			baseConfigurationReference = 3B00DD0D8027E516378D8B07 /* Pods-functionalTestsConfig.debug.xcconfig */;
			buildSettings = {
				CODE_SIGN_STYLE = Automatic;
				DEVELOPMENT_TEAM = FKGEE875K4;
				INFOPLIST_FILE = ../../code/functionalTests/Info.plist;
				IPHONEOS_DEPLOYMENT_TARGET = 13.2;
				LD_RUNPATH_SEARCH_PATHS = (
					"$(inherited)",
					"@executable_path/Frameworks",
					"@loader_path/Frameworks",
				);
				PRODUCT_BUNDLE_IDENTIFIER = com.adobe.functionalTestsConfig;
				PRODUCT_NAME = "$(TARGET_NAME)";
				SWIFT_VERSION = 5.0;
				TARGETED_DEVICE_FAMILY = "1,2";
			};
			name = Debug;
		};
		BF0C09322461209900892B5D /* Release */ = {
			isa = XCBuildConfiguration;
			baseConfigurationReference = EC5D122CB999378BD811FEAF /* Pods-functionalTestsConfig.release.xcconfig */;
			buildSettings = {
				CODE_SIGN_STYLE = Automatic;
				DEVELOPMENT_TEAM = FKGEE875K4;
				INFOPLIST_FILE = ../../code/functionalTests/Info.plist;
				IPHONEOS_DEPLOYMENT_TARGET = 13.2;
				LD_RUNPATH_SEARCH_PATHS = (
					"$(inherited)",
					"@executable_path/Frameworks",
					"@loader_path/Frameworks",
				);
				PRODUCT_BUNDLE_IDENTIFIER = com.adobe.functionalTestsConfig;
				PRODUCT_NAME = "$(TARGET_NAME)";
				SWIFT_VERSION = 5.0;
				TARGETED_DEVICE_FAMILY = "1,2";
			};
			name = Release;
		};
		D4D5B4EC242EBB1600CAB6E4 /* Debug */ = {
			isa = XCBuildConfiguration;
			buildSettings = {
				ALWAYS_SEARCH_USER_PATHS = NO;
				CLANG_ALLOW_NON_MODULAR_INCLUDES_IN_FRAMEWORK_MODULES = NO;
				CLANG_ANALYZER_NONNULL = YES;
				CLANG_ANALYZER_NUMBER_OBJECT_CONVERSION = YES_AGGRESSIVE;
				CLANG_CXX_LANGUAGE_STANDARD = "gnu++14";
				CLANG_CXX_LIBRARY = "libc++";
				CLANG_ENABLE_MODULES = YES;
				CLANG_ENABLE_OBJC_ARC = YES;
				CLANG_ENABLE_OBJC_WEAK = YES;
				CLANG_WARN_BLOCK_CAPTURE_AUTORELEASING = YES;
				CLANG_WARN_BOOL_CONVERSION = YES;
				CLANG_WARN_COMMA = YES;
				CLANG_WARN_CONSTANT_CONVERSION = YES;
				CLANG_WARN_DEPRECATED_OBJC_IMPLEMENTATIONS = YES;
				CLANG_WARN_DIRECT_OBJC_ISA_USAGE = YES_ERROR;
				CLANG_WARN_DOCUMENTATION_COMMENTS = YES;
				CLANG_WARN_EMPTY_BODY = YES;
				CLANG_WARN_ENUM_CONVERSION = YES;
				CLANG_WARN_INFINITE_RECURSION = YES;
				CLANG_WARN_INT_CONVERSION = YES;
				CLANG_WARN_NON_LITERAL_NULL_CONVERSION = YES;
				CLANG_WARN_OBJC_IMPLICIT_RETAIN_SELF = YES;
				CLANG_WARN_OBJC_LITERAL_CONVERSION = YES;
				CLANG_WARN_OBJC_ROOT_CLASS = YES_ERROR;
				CLANG_WARN_RANGE_LOOP_ANALYSIS = YES;
				CLANG_WARN_STRICT_PROTOTYPES = YES;
				CLANG_WARN_SUSPICIOUS_MOVE = YES;
				CLANG_WARN_UNGUARDED_AVAILABILITY = YES_AGGRESSIVE;
				CLANG_WARN_UNREACHABLE_CODE = YES;
				CLANG_WARN__DUPLICATE_METHOD_MATCH = YES;
				COPY_PHASE_STRIP = NO;
				DEBUG_INFORMATION_FORMAT = dwarf;
				ENABLE_STRICT_OBJC_MSGSEND = YES;
				ENABLE_TESTABILITY = YES;
				GCC_C_LANGUAGE_STANDARD = gnu11;
				GCC_DYNAMIC_NO_PIC = NO;
				GCC_NO_COMMON_BLOCKS = YES;
				GCC_OPTIMIZATION_LEVEL = 0;
				GCC_PREPROCESSOR_DEFINITIONS = (
					"DEBUG=1",
					"$(inherited)",
				);
				GCC_WARN_64_TO_32_BIT_CONVERSION = YES;
				GCC_WARN_ABOUT_RETURN_TYPE = YES_ERROR;
				GCC_WARN_UNDECLARED_SELECTOR = YES;
				GCC_WARN_UNINITIALIZED_AUTOS = YES_AGGRESSIVE;
				GCC_WARN_UNUSED_FUNCTION = YES;
				GCC_WARN_UNUSED_VARIABLE = YES;
				IPHONEOS_DEPLOYMENT_TARGET = 10.0;
				MTL_ENABLE_DEBUG_INFO = INCLUDE_SOURCE;
				MTL_FAST_MATH = YES;
				ONLY_ACTIVE_ARCH = YES;
				SDKROOT = iphoneos;
				SWIFT_ACTIVE_COMPILATION_CONDITIONS = DEBUG;
				SWIFT_OPTIMIZATION_LEVEL = "-Onone";
				VALID_ARCHS = "i386 x86_64 arm64 armv7 armv7s";
			};
			name = Debug;
		};
		D4D5B4ED242EBB1600CAB6E4 /* Release */ = {
			isa = XCBuildConfiguration;
			buildSettings = {
				ALWAYS_SEARCH_USER_PATHS = NO;
				CLANG_ALLOW_NON_MODULAR_INCLUDES_IN_FRAMEWORK_MODULES = NO;
				CLANG_ANALYZER_NONNULL = YES;
				CLANG_ANALYZER_NUMBER_OBJECT_CONVERSION = YES_AGGRESSIVE;
				CLANG_CXX_LANGUAGE_STANDARD = "gnu++14";
				CLANG_CXX_LIBRARY = "libc++";
				CLANG_ENABLE_MODULES = YES;
				CLANG_ENABLE_OBJC_ARC = YES;
				CLANG_ENABLE_OBJC_WEAK = YES;
				CLANG_WARN_BLOCK_CAPTURE_AUTORELEASING = YES;
				CLANG_WARN_BOOL_CONVERSION = YES;
				CLANG_WARN_COMMA = YES;
				CLANG_WARN_CONSTANT_CONVERSION = YES;
				CLANG_WARN_DEPRECATED_OBJC_IMPLEMENTATIONS = YES;
				CLANG_WARN_DIRECT_OBJC_ISA_USAGE = YES_ERROR;
				CLANG_WARN_DOCUMENTATION_COMMENTS = YES;
				CLANG_WARN_EMPTY_BODY = YES;
				CLANG_WARN_ENUM_CONVERSION = YES;
				CLANG_WARN_INFINITE_RECURSION = YES;
				CLANG_WARN_INT_CONVERSION = YES;
				CLANG_WARN_NON_LITERAL_NULL_CONVERSION = YES;
				CLANG_WARN_OBJC_IMPLICIT_RETAIN_SELF = YES;
				CLANG_WARN_OBJC_LITERAL_CONVERSION = YES;
				CLANG_WARN_OBJC_ROOT_CLASS = YES_ERROR;
				CLANG_WARN_RANGE_LOOP_ANALYSIS = YES;
				CLANG_WARN_STRICT_PROTOTYPES = YES;
				CLANG_WARN_SUSPICIOUS_MOVE = YES;
				CLANG_WARN_UNGUARDED_AVAILABILITY = YES_AGGRESSIVE;
				CLANG_WARN_UNREACHABLE_CODE = YES;
				CLANG_WARN__DUPLICATE_METHOD_MATCH = YES;
				COPY_PHASE_STRIP = NO;
				DEBUG_INFORMATION_FORMAT = "dwarf-with-dsym";
				ENABLE_NS_ASSERTIONS = NO;
				ENABLE_STRICT_OBJC_MSGSEND = YES;
				GCC_C_LANGUAGE_STANDARD = gnu11;
				GCC_NO_COMMON_BLOCKS = YES;
				GCC_WARN_64_TO_32_BIT_CONVERSION = YES;
				GCC_WARN_ABOUT_RETURN_TYPE = YES_ERROR;
				GCC_WARN_UNDECLARED_SELECTOR = YES;
				GCC_WARN_UNINITIALIZED_AUTOS = YES_AGGRESSIVE;
				GCC_WARN_UNUSED_FUNCTION = YES;
				GCC_WARN_UNUSED_VARIABLE = YES;
				IPHONEOS_DEPLOYMENT_TARGET = 10.0;
				MTL_ENABLE_DEBUG_INFO = NO;
				MTL_FAST_MATH = YES;
				SDKROOT = iphoneos;
				SWIFT_COMPILATION_MODE = wholemodule;
				SWIFT_OPTIMIZATION_LEVEL = "-O";
				VALIDATE_PRODUCT = YES;
				VALID_ARCHS = "i386 x86_64 arm64 armv7 armv7s";
			};
			name = Release;
		};
		D4D5B4EF242EBB1700CAB6E4 /* Debug */ = {
			isa = XCBuildConfiguration;
			baseConfigurationReference = 7BAF171DCE2EB9148D635DC4 /* Pods-ACPExperiencePlatform.debug.xcconfig */;
			buildSettings = {
				CODE_SIGN_STYLE = Automatic;
				DEVELOPMENT_TEAM = FKGEE875K4;
				INSTALL_PATH = "$(SRCROOT)";
				OTHER_LDFLAGS = "$(inherited)";
				PRODUCT_NAME = "$(TARGET_NAME)";
				SKIP_INSTALL = NO;
				STRIP_INSTALLED_PRODUCT = NO;
				SWIFT_VERSION = 5.0;
				TARGETED_DEVICE_FAMILY = "1,2";
				VALID_ARCHS = "$(ARCHS_STANDARD)";
			};
			name = Debug;
		};
		D4D5B4F0242EBB1700CAB6E4 /* Release */ = {
			isa = XCBuildConfiguration;
			baseConfigurationReference = DCA2D877658C8938048344E5 /* Pods-ACPExperiencePlatform.release.xcconfig */;
			buildSettings = {
				CODE_SIGN_STYLE = Automatic;
				DEVELOPMENT_TEAM = FKGEE875K4;
				INSTALL_PATH = "$(SRCROOT)";
				OTHER_LDFLAGS = "$(inherited)";
				PRODUCT_NAME = "$(TARGET_NAME)";
				SKIP_INSTALL = NO;
				STRIP_INSTALLED_PRODUCT = NO;
				SWIFT_VERSION = 5.0;
				TARGETED_DEVICE_FAMILY = "1,2";
				VALID_ARCHS = "$(ARCHS_STANDARD)";
			};
			name = Release;
		};
		D4D5B52A2432599B00CAB6E4 /* Debug */ = {
			isa = XCBuildConfiguration;
			baseConfigurationReference = D2D776EBFDA183603FE9E178 /* Pods-unitTests.debug.xcconfig */;
			buildSettings = {
				CODE_SIGN_STYLE = Automatic;
				DEVELOPMENT_TEAM = FKGEE875K4;
				INFOPLIST_FILE = ../../code/unitTests/Info.plist;
				IPHONEOS_DEPLOYMENT_TARGET = 11.0;
				LD_RUNPATH_SEARCH_PATHS = (
					"$(inherited)",
					"@executable_path/Frameworks",
					"@loader_path/Frameworks",
				);
				PRODUCT_BUNDLE_IDENTIFIER = com.adobe.UnitTests;
				PRODUCT_NAME = "$(TARGET_NAME)";
				SWIFT_VERSION = 5.0;
				TARGETED_DEVICE_FAMILY = "1,2";
				TVOS_DEPLOYMENT_TARGET = 11.0;
				VALID_ARCHS = "$(ARCHS_STANDARD)";
			};
			name = Debug;
		};
		D4D5B52B2432599B00CAB6E4 /* Release */ = {
			isa = XCBuildConfiguration;
			baseConfigurationReference = 76B9EBA5F3B722092244D92A /* Pods-unitTests.release.xcconfig */;
			buildSettings = {
				CODE_SIGN_STYLE = Automatic;
				DEVELOPMENT_TEAM = FKGEE875K4;
				INFOPLIST_FILE = ../../code/unitTests/Info.plist;
				IPHONEOS_DEPLOYMENT_TARGET = 11.0;
				LD_RUNPATH_SEARCH_PATHS = (
					"$(inherited)",
					"@executable_path/Frameworks",
					"@loader_path/Frameworks",
				);
				PRODUCT_BUNDLE_IDENTIFIER = com.adobe.UnitTests;
				PRODUCT_NAME = "$(TARGET_NAME)";
				SWIFT_VERSION = 5.0;
				TARGETED_DEVICE_FAMILY = "1,2";
				TVOS_DEPLOYMENT_TARGET = 11.0;
				VALID_ARCHS = "$(ARCHS_STANDARD)";
			};
			name = Release;
		};
		D4D5B53C24325AB800CAB6E4 /* Debug */ = {
			isa = XCBuildConfiguration;
			baseConfigurationReference = 2FB2E32F03A9005E37BBC05B /* Pods-functionalTests.debug.xcconfig */;
			buildSettings = {
				CODE_SIGN_STYLE = Automatic;
				DEVELOPMENT_TEAM = FKGEE875K4;
				INFOPLIST_FILE = ../../code/functionalTests/Info.plist;
				IPHONEOS_DEPLOYMENT_TARGET = 10.0;
				LD_RUNPATH_SEARCH_PATHS = (
					"$(inherited)",
					"@executable_path/Frameworks",
					"@loader_path/Frameworks",
				);
				MACOSX_DEPLOYMENT_TARGET = 10.6;
				PRODUCT_BUNDLE_IDENTIFIER = com.adobe.functionalTests;
				PRODUCT_NAME = "$(TARGET_NAME)";
				SWIFT_VERSION = 5.0;
				TARGETED_DEVICE_FAMILY = "1,2";
				VALID_ARCHS = "$(ARCHS_STANDARD)";
				WATCHOS_DEPLOYMENT_TARGET = 4.0;
			};
			name = Debug;
		};
		D4D5B53D24325AB800CAB6E4 /* Release */ = {
			isa = XCBuildConfiguration;
			baseConfigurationReference = 27992B07DDD37DD414AAABBB /* Pods-functionalTests.release.xcconfig */;
			buildSettings = {
				CODE_SIGN_STYLE = Automatic;
				DEVELOPMENT_TEAM = FKGEE875K4;
				INFOPLIST_FILE = ../../code/functionalTests/Info.plist;
				IPHONEOS_DEPLOYMENT_TARGET = 10.0;
				LD_RUNPATH_SEARCH_PATHS = (
					"$(inherited)",
					"@executable_path/Frameworks",
					"@loader_path/Frameworks",
				);
				MACOSX_DEPLOYMENT_TARGET = 10.6;
				PRODUCT_BUNDLE_IDENTIFIER = com.adobe.functionalTests;
				PRODUCT_NAME = "$(TARGET_NAME)";
				SWIFT_VERSION = 5.0;
				TARGETED_DEVICE_FAMILY = "1,2";
				VALID_ARCHS = "$(ARCHS_STANDARD)";
				WATCHOS_DEPLOYMENT_TARGET = 4.0;
			};
			name = Release;
		};
		D4D5B58B2432977F00CAB6E4 /* Debug */ = {
			isa = XCBuildConfiguration;
			baseConfigurationReference = ADE77A33494C29240B6DF02E /* Pods-AEPDemoAppSwiftUI.debug.xcconfig */;
			buildSettings = {
				ASSETCATALOG_COMPILER_APPICON_NAME = AppIcon;
				CODE_SIGN_STYLE = Automatic;
				DEVELOPMENT_ASSET_PATHS = "\"../../demo/AEPDemoAppSwiftUI/Preview Content\"";
				DEVELOPMENT_TEAM = FKGEE875K4;
				ENABLE_PREVIEWS = YES;
				INFOPLIST_FILE = ../../demo/AEPDemoAppSwiftUI/Info.plist;
				IPHONEOS_DEPLOYMENT_TARGET = 13.0;
				LD_RUNPATH_SEARCH_PATHS = (
					"$(inherited)",
					"@executable_path/Frameworks",
				);
				LIBRARY_SEARCH_PATHS = (
					"$(inherited)",
					"\"${PODS_CONFIGURATION_BUILD_DIR}/ACPCore\"",
					"\"${PODS_CONFIGURATION_BUILD_DIR}/ACPGriffon\"",
					"\"${PODS_ROOT}/ACPCore\"/**",
					"\"${PODS_ROOT}/ACPGriffon\"",
				);
				PRODUCT_BUNDLE_IDENTIFIER = com.adobe.AEPCommerceDemoApp;
				PRODUCT_NAME = "$(TARGET_NAME)";
				SWIFT_VERSION = 5.0;
				TARGETED_DEVICE_FAMILY = "1,2";
				TVOS_DEPLOYMENT_TARGET = 13.0;
				VALID_ARCHS = "$(ARCHS_STANDARD)";
			};
			name = Debug;
		};
		D4D5B58C2432977F00CAB6E4 /* Release */ = {
			isa = XCBuildConfiguration;
			baseConfigurationReference = AB9960EC38354330392EE304 /* Pods-AEPDemoAppSwiftUI.release.xcconfig */;
			buildSettings = {
				ASSETCATALOG_COMPILER_APPICON_NAME = AppIcon;
				CODE_SIGN_STYLE = Automatic;
				DEVELOPMENT_ASSET_PATHS = "\"../../demo/AEPDemoAppSwiftUI/Preview Content\"";
				DEVELOPMENT_TEAM = FKGEE875K4;
				ENABLE_PREVIEWS = YES;
				INFOPLIST_FILE = ../../demo/AEPDemoAppSwiftUI/Info.plist;
				IPHONEOS_DEPLOYMENT_TARGET = 13.0;
				LD_RUNPATH_SEARCH_PATHS = (
					"$(inherited)",
					"@executable_path/Frameworks",
				);
				PRODUCT_BUNDLE_IDENTIFIER = com.adobe.AEPCommerceDemoApp;
				PRODUCT_NAME = "$(TARGET_NAME)";
				SWIFT_VERSION = 5.0;
				TARGETED_DEVICE_FAMILY = "1,2";
				TVOS_DEPLOYMENT_TARGET = 13.0;
				VALID_ARCHS = "$(ARCHS_STANDARD)";
			};
			name = Release;
		};
		D4D5B5A82433F9C400CAB6E4 /* Debug */ = {
			isa = XCBuildConfiguration;
			baseConfigurationReference = B465E6CF2738A9A79586BA7E /* Pods-AEPCommerceDemoApp.debug.xcconfig */;
			buildSettings = {
				ASSETCATALOG_COMPILER_APPICON_NAME = AppIcon;
				CLANG_ALLOW_NON_MODULAR_INCLUDES_IN_FRAMEWORK_MODULES = NO;
				CODE_SIGN_STYLE = Automatic;
				DEVELOPMENT_TEAM = FKGEE875K4;
				GCC_NO_COMMON_BLOCKS = YES;
				INFOPLIST_FILE = ../../demo/AEPCommerceDemoApp/Info.plist;
				IPHONEOS_DEPLOYMENT_TARGET = 10.0;
				LD_RUNPATH_SEARCH_PATHS = (
					"$(inherited)",
					"@executable_path/Frameworks",
					"$(SRCROOT)",
				);
				MACOSX_DEPLOYMENT_TARGET = 10.6;
				PRODUCT_BUNDLE_IDENTIFIER = com.adobe.AEPCommerceDemoApp;
				PRODUCT_NAME = "$(TARGET_NAME)";
				SWIFT_VERSION = 5.0;
				TARGETED_DEVICE_FAMILY = "1,2";
				TVOS_DEPLOYMENT_TARGET = 10.0;
				VALID_ARCHS = "$(ARCHS_STANDARD)";
			};
			name = Debug;
		};
		D4D5B5A92433F9C400CAB6E4 /* Release */ = {
			isa = XCBuildConfiguration;
			baseConfigurationReference = D4BB7B8EB065D088F6C0F397 /* Pods-AEPCommerceDemoApp.release.xcconfig */;
			buildSettings = {
				ASSETCATALOG_COMPILER_APPICON_NAME = AppIcon;
				CLANG_ALLOW_NON_MODULAR_INCLUDES_IN_FRAMEWORK_MODULES = NO;
				CODE_SIGN_STYLE = Automatic;
				DEVELOPMENT_TEAM = FKGEE875K4;
				GCC_NO_COMMON_BLOCKS = YES;
				INFOPLIST_FILE = ../../demo/AEPCommerceDemoApp/Info.plist;
				IPHONEOS_DEPLOYMENT_TARGET = 10.0;
				LD_RUNPATH_SEARCH_PATHS = (
					"$(inherited)",
					"@executable_path/Frameworks",
					"$(SRCROOT)",
				);
				MACOSX_DEPLOYMENT_TARGET = 10.6;
				PRODUCT_BUNDLE_IDENTIFIER = com.adobe.AEPCommerceDemoApp;
				PRODUCT_NAME = "$(TARGET_NAME)";
				SWIFT_VERSION = 5.0;
				TARGETED_DEVICE_FAMILY = "1,2";
				TVOS_DEPLOYMENT_TARGET = 10.0;
				VALID_ARCHS = "$(ARCHS_STANDARD)";
			};
			name = Release;
		};
/* End XCBuildConfiguration section */

/* Begin XCConfigurationList section */
		1CB579D7245DFA81000B2DA5 /* Build configuration list for PBXNativeTarget "xdmlib" */ = {
			isa = XCConfigurationList;
			buildConfigurations = (
				1CB579D5245DFA81000B2DA5 /* Debug */,
				1CB579D6245DFA81000B2DA5 /* Release */,
			);
			defaultConfigurationIsVisible = 0;
			defaultConfigurationName = Release;
		};
		BF0C09302461209900892B5D /* Build configuration list for PBXNativeTarget "functionalTestsConfig" */ = {
			isa = XCConfigurationList;
			buildConfigurations = (
				BF0C09312461209900892B5D /* Debug */,
				BF0C09322461209900892B5D /* Release */,
			);
			defaultConfigurationIsVisible = 0;
			defaultConfigurationName = Release;
		};
		D4D5B4E2242EBB1600CAB6E4 /* Build configuration list for PBXProject "ACPExperiencePlatform" */ = {
			isa = XCConfigurationList;
			buildConfigurations = (
				D4D5B4EC242EBB1600CAB6E4 /* Debug */,
				D4D5B4ED242EBB1600CAB6E4 /* Release */,
			);
			defaultConfigurationIsVisible = 0;
			defaultConfigurationName = Release;
		};
		D4D5B4EE242EBB1700CAB6E4 /* Build configuration list for PBXNativeTarget "ACPExperiencePlatform" */ = {
			isa = XCConfigurationList;
			buildConfigurations = (
				D4D5B4EF242EBB1700CAB6E4 /* Debug */,
				D4D5B4F0242EBB1700CAB6E4 /* Release */,
			);
			defaultConfigurationIsVisible = 0;
			defaultConfigurationName = Release;
		};
		D4D5B5292432599B00CAB6E4 /* Build configuration list for PBXNativeTarget "unitTests" */ = {
			isa = XCConfigurationList;
			buildConfigurations = (
				D4D5B52A2432599B00CAB6E4 /* Debug */,
				D4D5B52B2432599B00CAB6E4 /* Release */,
			);
			defaultConfigurationIsVisible = 0;
			defaultConfigurationName = Release;
		};
		D4D5B53B24325AB800CAB6E4 /* Build configuration list for PBXNativeTarget "functionalTests" */ = {
			isa = XCConfigurationList;
			buildConfigurations = (
				D4D5B53C24325AB800CAB6E4 /* Debug */,
				D4D5B53D24325AB800CAB6E4 /* Release */,
			);
			defaultConfigurationIsVisible = 0;
			defaultConfigurationName = Release;
		};
		D4D5B58D2432977F00CAB6E4 /* Build configuration list for PBXNativeTarget "AEPDemoAppSwiftUI" */ = {
			isa = XCConfigurationList;
			buildConfigurations = (
				D4D5B58B2432977F00CAB6E4 /* Debug */,
				D4D5B58C2432977F00CAB6E4 /* Release */,
			);
			defaultConfigurationIsVisible = 0;
			defaultConfigurationName = Release;
		};
		D4D5B5A72433F9C400CAB6E4 /* Build configuration list for PBXNativeTarget "AEPCommerceDemoApp" */ = {
			isa = XCConfigurationList;
			buildConfigurations = (
				D4D5B5A82433F9C400CAB6E4 /* Debug */,
				D4D5B5A92433F9C400CAB6E4 /* Release */,
			);
			defaultConfigurationIsVisible = 0;
			defaultConfigurationName = Release;
		};
/* End XCConfigurationList section */
	};
	rootObject = D4D5B4DF242EBB1600CAB6E4 /* Project object */;
}<|MERGE_RESOLUTION|>--- conflicted
+++ resolved
@@ -120,22 +120,17 @@
 		D46553F1246A123900A150E2 /* RequestCallbackHandlerTests.swift in Sources */ = {isa = PBXBuildFile; fileRef = D46553F0246A123900A150E2 /* RequestCallbackHandlerTests.swift */; };
 		D46553F3246A138800A150E2 /* MockExperiencePlatformResponseHandler.swift in Sources */ = {isa = PBXBuildFile; fileRef = D46553F2246A138800A150E2 /* MockExperiencePlatformResponseHandler.swift */; };
 		D46553F5246A2C7900A150E2 /* DemoResponseHandler.swift in Sources */ = {isa = PBXBuildFile; fileRef = D46553F4246A2C7900A150E2 /* DemoResponseHandler.swift */; };
-<<<<<<< HEAD
-		D46553F7246A384900A150E2 /* NetworkResponseHandlerTests.swift in Sources */ = {isa = PBXBuildFile; fileRef = D46553F6246A384900A150E2 /* NetworkResponseHandlerTests.swift */; };
-		D46553F9246B43B900A150E2 /* EdgeEventHandle.swift in Sources */ = {isa = PBXBuildFile; fileRef = D46553F8246B43B900A150E2 /* EdgeEventHandle.swift */; };
-		D46553FB246B6FBC00A150E2 /* EdgeEventError.swift in Sources */ = {isa = PBXBuildFile; fileRef = D46553FA246B6FBC00A150E2 /* EdgeEventError.swift */; };
-		D4655400246CBF5E00A150E2 /* FunctionalTestBase.swift in Sources */ = {isa = PBXBuildFile; fileRef = D46553FC246C9D1700A150E2 /* FunctionalTestBase.swift */; };
-		D4655402246CD0B000A150E2 /* InstrumentedExtension.swift in Sources */ = {isa = PBXBuildFile; fileRef = D4655401246CD0B000A150E2 /* InstrumentedExtension.swift */; };
-		D4655404246DF3FD00A150E2 /* TestUtils.swift in Sources */ = {isa = PBXBuildFile; fileRef = BF947FA1244587520057A6CC /* TestUtils.swift */; };
-		D4655405246DF56000A150E2 /* TestUtils.swift in Sources */ = {isa = PBXBuildFile; fileRef = BF947FA1244587520057A6CC /* TestUtils.swift */; };
-		D4655407246DF6DB00A150E2 /* FunctionalTestUtils.swift in Sources */ = {isa = PBXBuildFile; fileRef = D4655406246DF6DB00A150E2 /* FunctionalTestUtils.swift */; };
-		D4655408246DF6DB00A150E2 /* FunctionalTestUtils.swift in Sources */ = {isa = PBXBuildFile; fileRef = D4655406246DF6DB00A150E2 /* FunctionalTestUtils.swift */; };
-=======
 		D465540F24730E3900A150E2 /* IdentityMap.swift in Sources */ = {isa = PBXBuildFile; fileRef = D465540E24730E3900A150E2 /* IdentityMap.swift */; };
 		D465541024730ED200A150E2 /* libACPExperiencePlatform.a in Frameworks */ = {isa = PBXBuildFile; fileRef = D4D5B4E7242EBB1600CAB6E4 /* libACPExperiencePlatform.a */; };
-		D46554122473129F00A150E2 /* NetworkServiceTests.swift in Sources */ = {isa = PBXBuildFile; fileRef = D46554112473129F00A150E2 /* NetworkServiceTests.swift */; };
-		D46554142473131400A150E2 /* MockResponseHandler.swift in Sources */ = {isa = PBXBuildFile; fileRef = D46554132473131400A150E2 /* MockResponseHandler.swift */; };
->>>>>>> ec53230e
+		D46553F7246A384900A150E2 /* NetworkResponseHandlerTests.swift in Sources */ = {isa = PBXBuildFile; fileRef = D46553F6246A384900A150E2 /* NetworkResponseHandlerTests.swift */; };
+        D46553F9246B43B900A150E2 /* EdgeEventHandle.swift in Sources */ = {isa = PBXBuildFile; fileRef = D46553F8246B43B900A150E2 /* EdgeEventHandle.swift */; };
+        D46553FB246B6FBC00A150E2 /* EdgeEventError.swift in Sources */ = {isa = PBXBuildFile; fileRef = D46553FA246B6FBC00A150E2 /* EdgeEventError.swift */; };
+        D4655400246CBF5E00A150E2 /* FunctionalTestBase.swift in Sources */ = {isa = PBXBuildFile; fileRef = D46553FC246C9D1700A150E2 /* FunctionalTestBase.swift */; };
+        D4655402246CD0B000A150E2 /* InstrumentedExtension.swift in Sources */ = {isa = PBXBuildFile; fileRef = D4655401246CD0B000A150E2 /* InstrumentedExtension.swift */; };
+        D4655404246DF3FD00A150E2 /* TestUtils.swift in Sources */ = {isa = PBXBuildFile; fileRef = BF947FA1244587520057A6CC /* TestUtils.swift */; };
+        D4655405246DF56000A150E2 /* TestUtils.swift in Sources */ = {isa = PBXBuildFile; fileRef = BF947FA1244587520057A6CC /* TestUtils.swift */; };
+        D4655407246DF6DB00A150E2 /* FunctionalTestUtils.swift in Sources */ = {isa = PBXBuildFile; fileRef = D4655406246DF6DB00A150E2 /* FunctionalTestUtils.swift */; };
+        D4655408246DF6DB00A150E2 /* FunctionalTestUtils.swift in Sources */ = {isa = PBXBuildFile; fileRef = D4655406246DF6DB00A150E2 /* FunctionalTestUtils.swift */; };
 		D4D5B4EB242EBB1600CAB6E4 /* ACPExperiencePlatform.swift in Sources */ = {isa = PBXBuildFile; fileRef = D4D5B4EA242EBB1600CAB6E4 /* ACPExperiencePlatform.swift */; platformFilter = ios; };
 		D4D5B5262432599B00CAB6E4 /* libACPExperiencePlatform.a in Frameworks */ = {isa = PBXBuildFile; fileRef = D4D5B4E7242EBB1600CAB6E4 /* libACPExperiencePlatform.a */; platformFilter = ios; };
 		D4D5B53824325AB700CAB6E4 /* libACPExperiencePlatform.a in Frameworks */ = {isa = PBXBuildFile; fileRef = D4D5B4E7242EBB1600CAB6E4 /* libACPExperiencePlatform.a */; platformFilter = ios; };
@@ -335,20 +330,15 @@
 		D46553F0246A123900A150E2 /* RequestCallbackHandlerTests.swift */ = {isa = PBXFileReference; lastKnownFileType = sourcecode.swift; path = RequestCallbackHandlerTests.swift; sourceTree = "<group>"; };
 		D46553F2246A138800A150E2 /* MockExperiencePlatformResponseHandler.swift */ = {isa = PBXFileReference; lastKnownFileType = sourcecode.swift; path = MockExperiencePlatformResponseHandler.swift; sourceTree = "<group>"; };
 		D46553F4246A2C7900A150E2 /* DemoResponseHandler.swift */ = {isa = PBXFileReference; lastKnownFileType = sourcecode.swift; path = DemoResponseHandler.swift; sourceTree = "<group>"; };
-<<<<<<< HEAD
+		D465540E24730E3900A150E2 /* IdentityMap.swift */ = {isa = PBXFileReference; fileEncoding = 4; lastKnownFileType = sourcecode.swift; path = IdentityMap.swift; sourceTree = "<group>"; };
+		D4BB7B8EB065D088F6C0F397 /* Pods-AEPCommerceDemoApp.release.xcconfig */ = {isa = PBXFileReference; includeInIndex = 1; lastKnownFileType = text.xcconfig; name = "Pods-AEPCommerceDemoApp.release.xcconfig"; path = "Target Support Files/Pods-AEPCommerceDemoApp/Pods-AEPCommerceDemoApp.release.xcconfig"; sourceTree = "<group>"; };
 		D46553F6246A384900A150E2 /* NetworkResponseHandlerTests.swift */ = {isa = PBXFileReference; lastKnownFileType = sourcecode.swift; path = NetworkResponseHandlerTests.swift; sourceTree = "<group>"; };
-		D46553F8246B43B900A150E2 /* EdgeEventHandle.swift */ = {isa = PBXFileReference; lastKnownFileType = sourcecode.swift; path = EdgeEventHandle.swift; sourceTree = "<group>"; };
-		D46553FA246B6FBC00A150E2 /* EdgeEventError.swift */ = {isa = PBXFileReference; lastKnownFileType = sourcecode.swift; path = EdgeEventError.swift; sourceTree = "<group>"; };
-		D46553FC246C9D1700A150E2 /* FunctionalTestBase.swift */ = {isa = PBXFileReference; lastKnownFileType = sourcecode.swift; path = FunctionalTestBase.swift; sourceTree = "<group>"; };
-		D4655401246CD0B000A150E2 /* InstrumentedExtension.swift */ = {isa = PBXFileReference; lastKnownFileType = sourcecode.swift; path = InstrumentedExtension.swift; sourceTree = "<group>"; };
-		D4655406246DF6DB00A150E2 /* FunctionalTestUtils.swift */ = {isa = PBXFileReference; lastKnownFileType = sourcecode.swift; path = FunctionalTestUtils.swift; sourceTree = "<group>"; };
-		D4B6EC1E1CB95AE462EC77CB /* Pods_functionalTests.framework */ = {isa = PBXFileReference; explicitFileType = wrapper.framework; includeInIndex = 0; path = Pods_functionalTests.framework; sourceTree = BUILT_PRODUCTS_DIR; };
-=======
-		D465540E24730E3900A150E2 /* IdentityMap.swift */ = {isa = PBXFileReference; fileEncoding = 4; lastKnownFileType = sourcecode.swift; path = IdentityMap.swift; sourceTree = "<group>"; };
-		D46554112473129F00A150E2 /* NetworkServiceTests.swift */ = {isa = PBXFileReference; lastKnownFileType = sourcecode.swift; name = NetworkServiceTests.swift; path = ../../code/unitTests/NetworkServiceTests.swift; sourceTree = "<group>"; };
-		D46554132473131400A150E2 /* MockResponseHandler.swift */ = {isa = PBXFileReference; lastKnownFileType = sourcecode.swift; path = MockResponseHandler.swift; sourceTree = "<group>"; };
-		D4BB7B8EB065D088F6C0F397 /* Pods-AEPCommerceDemoApp.release.xcconfig */ = {isa = PBXFileReference; includeInIndex = 1; lastKnownFileType = text.xcconfig; name = "Pods-AEPCommerceDemoApp.release.xcconfig"; path = "Target Support Files/Pods-AEPCommerceDemoApp/Pods-AEPCommerceDemoApp.release.xcconfig"; sourceTree = "<group>"; };
->>>>>>> ec53230e
+        D46553F8246B43B900A150E2 /* EdgeEventHandle.swift */ = {isa = PBXFileReference; lastKnownFileType = sourcecode.swift; path = EdgeEventHandle.swift; sourceTree = "<group>"; };
+        D46553FA246B6FBC00A150E2 /* EdgeEventError.swift */ = {isa = PBXFileReference; lastKnownFileType = sourcecode.swift; path = EdgeEventError.swift; sourceTree = "<group>"; };
+        D46553FC246C9D1700A150E2 /* FunctionalTestBase.swift */ = {isa = PBXFileReference; lastKnownFileType = sourcecode.swift; path = FunctionalTestBase.swift; sourceTree = "<group>"; };
+        D4655401246CD0B000A150E2 /* InstrumentedExtension.swift */ = {isa = PBXFileReference; lastKnownFileType = sourcecode.swift; path = InstrumentedExtension.swift; sourceTree = "<group>"; };
+        D4655406246DF6DB00A150E2 /* FunctionalTestUtils.swift */ = {isa = PBXFileReference; lastKnownFileType = sourcecode.swift; path = FunctionalTestUtils.swift; sourceTree = "<group>"; };
+        D4B6EC1E1CB95AE462EC77CB /* Pods_functionalTests.framework */ = {isa = PBXFileReference; explicitFileType = wrapper.framework; includeInIndex = 0; path = Pods_functionalTests.framework; sourceTree = BUILT_PRODUCTS_DIR; };
 		D4D5B4E7242EBB1600CAB6E4 /* libACPExperiencePlatform.a */ = {isa = PBXFileReference; explicitFileType = archive.ar; includeInIndex = 0; path = libACPExperiencePlatform.a; sourceTree = BUILT_PRODUCTS_DIR; };
 		D4D5B4EA242EBB1600CAB6E4 /* ACPExperiencePlatform.swift */ = {isa = PBXFileReference; lastKnownFileType = sourcecode.swift; path = ACPExperiencePlatform.swift; sourceTree = "<group>"; };
 		D4D5B5212432599B00CAB6E4 /* unitTests.xctest */ = {isa = PBXFileReference; explicitFileType = wrapper.cfbundle; includeInIndex = 0; path = unitTests.xctest; sourceTree = BUILT_PRODUCTS_DIR; };
@@ -609,7 +599,6 @@
 		D4D5B4DE242EBB1600CAB6E4 = {
 			isa = PBXGroup;
 			children = (
-				D46554112473129F00A150E2 /* NetworkServiceTests.swift */,
 				D4D5B4E9242EBB1600CAB6E4 /* src */,
 				D4D5B4F1242EBD2200CAB6E4 /* unitTests */,
 				D4D5B4F2242EBFAE00CAB6E4 /* functionalTests */,
@@ -651,11 +640,6 @@
 				BF947F6724366A210057A6CC /* ExperiencePlatformExtensionRequestListener.swift */,
 				BF947F75243BDECA0057A6CC /* ExperiencePlatformExtensionResponseListener.swift */,
 				BF947F62243565CC0057A6CC /* ExperiencePlatformInternal.swift */,
-<<<<<<< HEAD
-=======
-				BF947F77243BE16C0057A6CC /* EdgeRequest.swift */,
-				D42FB8DA246261E600E9321C /* EdgeResponse.swift */,
->>>>>>> ec53230e
 				BF947F7F243EF79D0057A6CC /* IdentityMap.swift */,
 				BF947F71243BA0BA0057A6CC /* KonductorConfig.swift */,
 				BF947F83243F0D8A0057A6CC /* RequestContextData.swift */,
@@ -763,7 +747,6 @@
 				BF947F9C244181FF0057A6CC /* MockKeyValueStore.swift */,
 				D42FB8E024635FA200E9321C /* MockResponseCallback.swift */,
 				D46553F2246A138800A150E2 /* MockExperiencePlatformResponseHandler.swift */,
-				D46554132473131400A150E2 /* MockResponseHandler.swift */,
 			);
 			name = utils;
 			sourceTree = "<group>";
@@ -1258,8 +1241,6 @@
 			isa = PBXSourcesBuildPhase;
 			buildActionMask = 2147483647;
 			files = (
-				D46554142473131400A150E2 /* MockResponseHandler.swift in Sources */,
-				D46554122473129F00A150E2 /* NetworkServiceTests.swift in Sources */,
 				BF947F912440F6660057A6CC /* StateMetadataTests.swift in Sources */,
 				D46553F1246A123900A150E2 /* RequestCallbackHandlerTests.swift in Sources */,
 				BF947F9D244181FF0057A6CC /* MockKeyValueStore.swift in Sources */,
@@ -1277,16 +1258,12 @@
 				D4F74FE92447A92800379258 /* MockURLSession.swift in Sources */,
 				D4F74FEB2447A94900379258 /* MockTask.swift in Sources */,
 				D4000F35245A53FB0052C536 /* ExperiencePlatformNetworkServiceTests.swift in Sources */,
-<<<<<<< HEAD
 				D4F74FE5244633B000379258 /* NetworkServiceTests.swift in Sources */,
 				D46553F7246A384900A150E2 /* NetworkResponseHandlerTests.swift in Sources */,
 				D4F74FE72447A8B800379258 /* MockNetworkServiceOverrider.swift in Sources */,
 				BF947FA2244587520057A6CC /* TestUtils.swift in Sources */,
-=======
-				D4F74FE72447A8B800379258 /* MockNetworkServiceOverrider.swift in Sources */,
 				1CB57B262460F2B6000B2DA5 /* ACPExperiencePlatformTests.swift in Sources */,
-				1CCD27DC245A240F00E912B2 /* ExperiencePlatformEventTests.swift in Sources */,
->>>>>>> ec53230e
+                1CCD27DC245A240F00E912B2 /* ExperiencePlatformEventTests.swift in Sources */,
 			);
 			runOnlyForDeploymentPostprocessing = 0;
 		};
