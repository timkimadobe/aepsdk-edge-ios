//
// Copyright 2020 Adobe. All rights reserved.
// This file is licensed to you under the Apache License, Version 2.0 (the "License");
// you may not use this file except in compliance with the License. You may obtain a copy
// of the License at http://www.apache.org/licenses/LICENSE-2.0
//
// Unless required by applicable law or agreed to in writing, software distributed under
// the License is distributed on an "AS IS" BASIS, WITHOUT WARRANTIES OR REPRESENTATIONS
// OF ANY KIND, either express or implied. See the License for the specific language
// governing permissions and limitations under the License.
//

import XCTest
@testable import ACPExperiencePlatform

let testBody = "{\"test\": \"json\"\"}"
let jsonData = testBody.data(using: .utf8)
var mockSession : MockURLSession = MockURLSession(data: jsonData, urlResponse: nil, error: nil)

class StubACPNetworkService : AEPNetworkService {
    
    override func createURLSession(networkRequest: NetworkRequest) -> URLSession {
        return mockSession
    }
}

class NetworkServiceTests: XCTestCase {
    private var networkStub = StubACPNetworkService()
    
    override func tearDown() {
        // reset the mock session after previous test
        mockSession = MockURLSession(data: jsonData, urlResponse: nil, error: nil)
    }
    
    // MARK: NetworkService tests
    
    func testConnectAsync_returnsError_whenIncompleteUrl() {
        let defaultNetworkService = AEPNetworkService()
        let expectation = XCTestExpectation(description: "Completion handler called")
        
        let testUrl = URL(string: "https://")!
        let testBody = "test body"
        let networkRequest = NetworkRequest(url: testUrl, httpMethod: HttpMethod.post, connectPayload: testBody, httpHeaders: ["Accept": "text/html"])
        defaultNetworkService.connectAsync(networkRequest: networkRequest, completionHandler: {connection in
            XCTAssertNil(connection.data)
            XCTAssertNil(connection.response)
            XCTAssertEqual("Could not connect to the server.", connection.error?.localizedDescription)
            
            expectation.fulfill()
        })
        
        wait(for: [expectation], timeout: 1.0)
    }
    
    func testConnectAsync_returnsError_whenInsecureUrl() {
        let defaultNetworkService = AEPNetworkService()
        let expectation = XCTestExpectation(description: "Completion handler called")
        let testUrl = URL(string: "http://www.adobe.com")!
        let networkRequest = NetworkRequest(url: testUrl)
        // test&verify
        defaultNetworkService.connectAsync(networkRequest: networkRequest, completionHandler: {connection in
            XCTAssertNil(connection.data)
            XCTAssertNil(connection.response)
            guard let resultError = connection.error else {
                XCTFail()
                expectation.fulfill()
                return
            }
            guard case NetworkServiceError.invalidUrl = resultError else {
                XCTFail()
                expectation.fulfill()
                return
            }
            
            expectation.fulfill()
        })
        
        wait(for: [expectation], timeout: 1.0)
    }
    
    func testConnectAsync_returnsError_whenInvalidUrl() {
        let defaultNetworkService = AEPNetworkService()
        let expectation = XCTestExpectation(description: "Completion handler called")
        let testUrl = URL(string: "invalid.url")!
        let networkRequest = NetworkRequest(url: testUrl)
        // test&verify
        defaultNetworkService.connectAsync(networkRequest: networkRequest, completionHandler: {connection in
            XCTAssertNil(connection.data)
            XCTAssertNil(connection.response)
            guard let resultError = connection.error else {
                XCTFail()
                expectation.fulfill()
                return
            }
            guard case NetworkServiceError.invalidUrl = resultError else {
                XCTFail()
                expectation.fulfill()
                return
            }
            
            expectation.fulfill()
        })
        
        wait(for: [expectation], timeout: 1.0)
    }
    
    func testConnectAsync_initiatesConnection_whenValidNetworkRequest() {
        let expectation = XCTestExpectation(description: "Completion handler called")
        
        let testUrl = URL(string: "https://test.com")!
        let networkRequest = NetworkRequest(url: testUrl, httpMethod: HttpMethod.post, connectPayload: testBody, httpHeaders: ["Accept": "text/html"], connectTimeout: 2.0, readTimeout: 3.0)
        networkStub.connectAsync(networkRequest: networkRequest, completionHandler: {connection in
            XCTAssertEqual(jsonData, connection.data)
            XCTAssertNil(connection.response)
            XCTAssertNil(connection.error)
            
            expectation.fulfill()
        })
        
        // verify
        wait(for: [expectation], timeout: 1.0)
        XCTAssertTrue(mockSession.dataTaskWithCompletionHandlerCalled)
        XCTAssertEqual(URLRequest.CachePolicy.reloadIgnoringCacheData, mockSession.calledWithUrlRequest?.cachePolicy)
        XCTAssertEqual(jsonData, mockSession.calledWithUrlRequest?.httpBody)
        XCTAssertEqual(["Accept": "text/html"], mockSession.calledWithUrlRequest?.allHTTPHeaderFields) // TODO: add assert for default headers
        XCTAssertEqual("POST", mockSession.calledWithUrlRequest?.httpMethod)
        XCTAssertEqual(testUrl, mockSession.calledWithUrlRequest?.url)
    }
    
    func testConnectAsync_returnsTimeoutError_whenConnectionTimesOut() {
        let defaultNetworkService = AEPNetworkService()
        let expectation = XCTestExpectation(description: "Completion handler called")
        
        let testUrl = URL(string: "https://example.com:81")!
        let networkRequest = NetworkRequest(url: testUrl, httpMethod: HttpMethod.post, connectPayload: testBody, httpHeaders: ["Accept": "text/html"], connectTimeout: 1.0, readTimeout: 1.0)
        defaultNetworkService.connectAsync(networkRequest: networkRequest, completionHandler: {connection in
            XCTAssertNil(connection.data)
            XCTAssertNil(connection.response)
            XCTAssertEqual("The request timed out.", connection.error?.localizedDescription)
            
            expectation.fulfill()
        })
        
        wait(for: [expectation], timeout: 1.5)
    }
    
    func testConnectAsync_initiatesConnection_whenValidUrl_noCompletionHandler() {
        let testUrl = URL(string: "https://test.com")!
        let networkRequest = NetworkRequest(url: testUrl)
        
        // test
        networkStub.connectAsync(networkRequest: networkRequest)
        
        // verify
        XCTAssertTrue(mockSession.dataTaskWithCompletionHandlerCalled)
    }
    
    // MARK: NetworkService overrider tests
    
    func testOverridenConnectAsync_called_whenMultipleRequests() {
        let testNetworkService = MockNetworkServiceOverrider();
        AEPServiceProvider.shared.networkService = testNetworkService
        
        let request1 = NetworkRequest(url: URL(string: "https://test1.com")!, httpMethod: HttpMethod.post, connectPayload: "test body", httpHeaders: ["Accept": "text/html"], connectTimeout: 2.0, readTimeout: 3.0)
        let request2 = NetworkRequest(url: URL(string: "https://test2.com")!, httpMethod: HttpMethod.get, httpHeaders: ["Accept": "text/html"])
        let request3 = NetworkRequest(url: URL(string: "https://test3.com")!)
        let completionHandler : ((HttpConnection) -> Void) = { connection in
            print("say hi")
        }
        
        // test&verify
        AEPServiceProvider.shared.networkService.connectAsync(networkRequest: request1, completionHandler: completionHandler)
        XCTAssertEqual(request1.url, testNetworkService.connectAsyncCalledWithNetworkRequest?.url)
        XCTAssertNotNil(testNetworkService.connectAsyncCalledWithCompletionHandler)
        testNetworkService.reset()
        
        AEPServiceProvider.shared.networkService.connectAsync(networkRequest: request2, completionHandler: nil)
        XCTAssertEqual(request2.url, testNetworkService.connectAsyncCalledWithNetworkRequest?.url)
        XCTAssertNil(testNetworkService.connectAsyncCalledWithCompletionHandler)
        testNetworkService.reset()
        
        testNetworkService.connectAsync(networkRequest: request3)
        XCTAssertEqual(request3.url, testNetworkService.connectAsyncCalledWithNetworkRequest?.url)
        XCTAssertNil(testNetworkService.connectAsyncCalledWithCompletionHandler)
    }

    // TODO: enable for AMSDK-9800
    func disable_testOverridenConnectAsync_addsDefaultHeaders_whenCalledWithHeaders() {
        let testNetworkService = MockNetworkServiceOverrider()
        let request1 = NetworkRequest(url: URL(string: "https://test1.com")!, httpMethod: HttpMethod.post, connectPayload: "test body", httpHeaders: ["Accept": "text/html"], connectTimeout: 2.0, readTimeout: 3.0)
        
        // test&verify
        testNetworkService.connectAsync(networkRequest: request1, completionHandler: nil)
        XCTAssertTrue(testNetworkService.connectAsyncCalled)
        XCTAssertEqual(3, testNetworkService.connectAsyncCalledWithNetworkRequest?.httpHeaders.count)
        XCTAssertNotNil(testNetworkService.connectAsyncCalledWithNetworkRequest?.httpHeaders["Accept"])
        XCTAssertNotNil(testNetworkService.connectAsyncCalledWithNetworkRequest?.httpHeaders["User-Agent"])
        XCTAssertNotNil(testNetworkService.connectAsyncCalledWithNetworkRequest?.httpHeaders["Accept-Language"])
    }
    
    // TODO: enable for AMSDK-9800
    func disable_testOverridenConnectAsync_addsDefaultHeaders_whenCalledWithoutHeaders() {
        let testNetworkService = MockNetworkServiceOverrider()
        let request1 = NetworkRequest(url: URL(string: "https://test1.com")!)
        
        // test&verify
        testNetworkService.connectAsync(networkRequest: request1, completionHandler: nil)
        XCTAssertTrue(testNetworkService.connectAsyncCalled)
        XCTAssertEqual(2, testNetworkService.connectAsyncCalledWithNetworkRequest?.httpHeaders.count)
        XCTAssertNotNil(testNetworkService.connectAsyncCalledWithNetworkRequest?.httpHeaders["User-Agent"])
        XCTAssertNotNil(testNetworkService.connectAsyncCalledWithNetworkRequest?.httpHeaders["Accept-Language"])
    }
    
    func testOverridenConnectAsync_doesNotOverrideHeaders_whenCalledWithDefaultHeaders() {
        let testNetworkService = MockNetworkServiceOverrider()
        AEPServiceProvider.shared.networkService = testNetworkService
        
<<<<<<< HEAD
        let request1 = NetworkRequest(url: URL(string: "https://test1.com")!, httpMethod: HttpMethod.get, httpHeaders: ["User-Agent": "test", "Accept-Language": "ro-RO"], connectTimeout: 2.0, readTimeout: 3.0)
=======
        // test&verify
        NetworkServiceOverrider.shared.enableOverride(with:testPerformerOverrider)
        ACPNetworkService.shared.connectAsync(networkRequest: request1)
        XCTAssertTrue(testPerformerOverrider.connectAsyncCalled)
        XCTAssertEqual(2, testPerformerOverrider.connectAsyncCalledWithNetworkRequest?.httpHeaders.count)
        XCTAssertEqual("test", testPerformerOverrider.connectAsyncCalledWithNetworkRequest?.httpHeaders["User-Agent"])
        XCTAssertEqual("ro-RO", testPerformerOverrider.connectAsyncCalledWithNetworkRequest?.httpHeaders["Accept-Language"])
    }
    
    func testReset_disablesOverride_whenCalled() {
        let testPerformerOverrider = MockPerformerOverrider()
        
        // test&verify
        NetworkServiceOverrider.shared.enableOverride(with:testPerformerOverrider)
        ACPNetworkService.shared.connectAsync(networkRequest: NetworkRequest(url: URL(string: "https://test1.com")!))
        XCTAssertTrue(testPerformerOverrider.shouldOverrideCalled)
        XCTAssertTrue(testPerformerOverrider.connectAsyncCalled)
        testPerformerOverrider.reset()
        
        NetworkServiceOverrider.shared.reset()
        ACPNetworkService.shared.connectAsync(networkRequest: NetworkRequest(url: URL(string: "https://test1.com")!))
        XCTAssertFalse(testPerformerOverrider.shouldOverrideCalled)
        XCTAssertFalse(testPerformerOverrider.connectAsyncCalled)
        testPerformerOverrider.reset()
    }
    
    func testEnableOverrideAndReset_work_whenCalledMultipleTimes() {
        let testPerformerOverrider = MockPerformerOverrider()
>>>>>>> 40a96de1
        
        // test&verify
        AEPServiceProvider.shared.networkService.connectAsync(networkRequest: request1, completionHandler: nil)
        XCTAssertTrue(testNetworkService.connectAsyncCalled)
        XCTAssertEqual(2, testNetworkService.connectAsyncCalledWithNetworkRequest?.httpHeaders.count)
        XCTAssertEqual("test", testNetworkService.connectAsyncCalledWithNetworkRequest?.httpHeaders["User-Agent"])
        XCTAssertEqual("ro-RO", testNetworkService.connectAsyncCalledWithNetworkRequest?.httpHeaders["Accept-Language"])
    }
    
    func testEnableOverride_work_whenCalledWithMultipleOverriders() {
        let testNetworkServiceOverrider1 = MockNetworkServiceOverrider()
        let testNetworkServiceOverrider2 = MockNetworkServiceOverrider()
        let testNetworkServiceOverrider3 = MockNetworkServiceOverrider()
        
        // test&verify
        // set first overrider
        AEPServiceProvider.shared.networkService = testNetworkServiceOverrider1
        AEPServiceProvider.shared.networkService.connectAsync(networkRequest: NetworkRequest(url: URL(string: "https://test1.com")!), completionHandler: nil)
        XCTAssertTrue(testNetworkServiceOverrider1.connectAsyncCalled)
        testNetworkServiceOverrider1.reset()
        
        // set second overrider, the first one should not be called anymore
        AEPServiceProvider.shared.networkService = testNetworkServiceOverrider2
        AEPServiceProvider.shared.networkService.connectAsync(networkRequest: NetworkRequest(url: URL(string: "https://test12.com")!), completionHandler: nil)
        XCTAssertFalse(testNetworkServiceOverrider1.connectAsyncCalled)
        XCTAssertTrue(testNetworkServiceOverrider2.connectAsyncCalled)
        testNetworkServiceOverrider1.reset()
        testNetworkServiceOverrider2.reset()
        
        // set third overrider, the other two should not be called anymore
        AEPServiceProvider.shared.networkService = testNetworkServiceOverrider3
        AEPServiceProvider.shared.networkService.connectAsync(networkRequest: NetworkRequest(url: URL(string: "https://test123.com")!), completionHandler: nil)
        XCTAssertFalse(testNetworkServiceOverrider1.connectAsyncCalled)
        XCTAssertFalse(testNetworkServiceOverrider2.connectAsyncCalled)
        XCTAssertTrue(testNetworkServiceOverrider3.connectAsyncCalled)
    }
}<|MERGE_RESOLUTION|>--- conflicted
+++ resolved
@@ -33,11 +33,11 @@
     }
     
     // MARK: NetworkService tests
-    
+
     func testConnectAsync_returnsError_whenIncompleteUrl() {
         let defaultNetworkService = AEPNetworkService()
         let expectation = XCTestExpectation(description: "Completion handler called")
-        
+
         let testUrl = URL(string: "https://")!
         let testBody = "test body"
         let networkRequest = NetworkRequest(url: testUrl, httpMethod: HttpMethod.post, connectPayload: testBody, httpHeaders: ["Accept": "text/html"])
@@ -106,7 +106,7 @@
     
     func testConnectAsync_initiatesConnection_whenValidNetworkRequest() {
         let expectation = XCTestExpectation(description: "Completion handler called")
-        
+
         let testUrl = URL(string: "https://test.com")!
         let networkRequest = NetworkRequest(url: testUrl, httpMethod: HttpMethod.post, connectPayload: testBody, httpHeaders: ["Accept": "text/html"], connectTimeout: 2.0, readTimeout: 3.0)
         networkStub.connectAsync(networkRequest: networkRequest, completionHandler: {connection in
@@ -130,7 +130,7 @@
     func testConnectAsync_returnsTimeoutError_whenConnectionTimesOut() {
         let defaultNetworkService = AEPNetworkService()
         let expectation = XCTestExpectation(description: "Completion handler called")
-        
+
         let testUrl = URL(string: "https://example.com:81")!
         let networkRequest = NetworkRequest(url: testUrl, httpMethod: HttpMethod.post, connectPayload: testBody, httpHeaders: ["Accept": "text/html"], connectTimeout: 1.0, readTimeout: 1.0)
         defaultNetworkService.connectAsync(networkRequest: networkRequest, completionHandler: {connection in
@@ -160,14 +160,14 @@
     func testOverridenConnectAsync_called_whenMultipleRequests() {
         let testNetworkService = MockNetworkServiceOverrider();
         AEPServiceProvider.shared.networkService = testNetworkService
-        
+
         let request1 = NetworkRequest(url: URL(string: "https://test1.com")!, httpMethod: HttpMethod.post, connectPayload: "test body", httpHeaders: ["Accept": "text/html"], connectTimeout: 2.0, readTimeout: 3.0)
         let request2 = NetworkRequest(url: URL(string: "https://test2.com")!, httpMethod: HttpMethod.get, httpHeaders: ["Accept": "text/html"])
         let request3 = NetworkRequest(url: URL(string: "https://test3.com")!)
         let completionHandler : ((HttpConnection) -> Void) = { connection in
             print("say hi")
         }
-        
+
         // test&verify
         AEPServiceProvider.shared.networkService.connectAsync(networkRequest: request1, completionHandler: completionHandler)
         XCTAssertEqual(request1.url, testNetworkService.connectAsyncCalledWithNetworkRequest?.url)
@@ -214,39 +214,8 @@
     func testOverridenConnectAsync_doesNotOverrideHeaders_whenCalledWithDefaultHeaders() {
         let testNetworkService = MockNetworkServiceOverrider()
         AEPServiceProvider.shared.networkService = testNetworkService
-        
-<<<<<<< HEAD
+
         let request1 = NetworkRequest(url: URL(string: "https://test1.com")!, httpMethod: HttpMethod.get, httpHeaders: ["User-Agent": "test", "Accept-Language": "ro-RO"], connectTimeout: 2.0, readTimeout: 3.0)
-=======
-        // test&verify
-        NetworkServiceOverrider.shared.enableOverride(with:testPerformerOverrider)
-        ACPNetworkService.shared.connectAsync(networkRequest: request1)
-        XCTAssertTrue(testPerformerOverrider.connectAsyncCalled)
-        XCTAssertEqual(2, testPerformerOverrider.connectAsyncCalledWithNetworkRequest?.httpHeaders.count)
-        XCTAssertEqual("test", testPerformerOverrider.connectAsyncCalledWithNetworkRequest?.httpHeaders["User-Agent"])
-        XCTAssertEqual("ro-RO", testPerformerOverrider.connectAsyncCalledWithNetworkRequest?.httpHeaders["Accept-Language"])
-    }
-    
-    func testReset_disablesOverride_whenCalled() {
-        let testPerformerOverrider = MockPerformerOverrider()
-        
-        // test&verify
-        NetworkServiceOverrider.shared.enableOverride(with:testPerformerOverrider)
-        ACPNetworkService.shared.connectAsync(networkRequest: NetworkRequest(url: URL(string: "https://test1.com")!))
-        XCTAssertTrue(testPerformerOverrider.shouldOverrideCalled)
-        XCTAssertTrue(testPerformerOverrider.connectAsyncCalled)
-        testPerformerOverrider.reset()
-        
-        NetworkServiceOverrider.shared.reset()
-        ACPNetworkService.shared.connectAsync(networkRequest: NetworkRequest(url: URL(string: "https://test1.com")!))
-        XCTAssertFalse(testPerformerOverrider.shouldOverrideCalled)
-        XCTAssertFalse(testPerformerOverrider.connectAsyncCalled)
-        testPerformerOverrider.reset()
-    }
-    
-    func testEnableOverrideAndReset_work_whenCalledMultipleTimes() {
-        let testPerformerOverrider = MockPerformerOverrider()
->>>>>>> 40a96de1
         
         // test&verify
         AEPServiceProvider.shared.networkService.connectAsync(networkRequest: request1, completionHandler: nil)
@@ -260,7 +229,7 @@
         let testNetworkServiceOverrider1 = MockNetworkServiceOverrider()
         let testNetworkServiceOverrider2 = MockNetworkServiceOverrider()
         let testNetworkServiceOverrider3 = MockNetworkServiceOverrider()
-        
+
         // test&verify
         // set first overrider
         AEPServiceProvider.shared.networkService = testNetworkServiceOverrider1
