--- conflicted
+++ resolved
@@ -280,13 +280,8 @@
     /// If handle is of type "state:store" persist it to Data Store
     /// - Parameter handle: current `EventHandle` to store
     private func handleStoreEventHandle(handle: EdgeEventHandle) {
-<<<<<<< HEAD
-        guard let type = handle.type, Constants.JsonKeys.Response.EVENT_HANDLE_TYPE_STORE == type.lowercased() else { return }
+        guard let type = handle.type, EdgeConstants.JsonKeys.Response.EVENT_HANDLE_TYPE_STORE == type.lowercased() else { return }
         guard let payload: [[String: Any]] = handle.payload else { return }
-=======
-        guard let type = handle.type, EdgeConstants.JsonKeys.Response.EVENT_HANDLE_TYPE_STORE == type.lowercased() else { return }
-        guard let payload: [[String: AnyCodable]] = handle.payload else { return }
->>>>>>> d545bf8c
 
         var storeResponsePayloads: [StoreResponsePayload] = []
         let encoder = JSONEncoder()
