--- conflicted
+++ resolved
@@ -720,11 +720,8 @@
 			children = (
 				BF0C093B2462159400892B5D /* util */,
 				D4A473CF2485B86D00D31710 /* AEPEdgeFunctionalTests.swift */,
-<<<<<<< HEAD
+				D4DE9B6B2592B8F900EDCD50 /* CompletionHandlerFunctionalTests.swift */,
 				D42AEFD625A6B7D300986E1C /* AEPEdge+PrivacyStatusChangeTests.swift */,
-=======
-				D4DE9B6B2592B8F900EDCD50 /* CompletionHandlerFunctionalTests.swift */,
->>>>>>> 0cf353ec
 				BF024B7E24C62BED002131E9 /* IdentityStateFunctionalTests.swift */,
 				D4D5B53524325AB700CAB6E4 /* NetworkResponseHandlerFunctionalTests.swift */,
 				BF0C092324608EEC00892B5D /* NoConfigFunctionalTests.swift */,
