--- conflicted
+++ resolved
@@ -13,15 +13,9 @@
 import Foundation
 
 struct Product: Equatable {
-<<<<<<< HEAD
-    var productData : ProductData
-    var quantity : Int
-    var subtotal: Double { return productData.price * Double(quantity) }
-=======
     var productData: ProductData
     var quantity: Int
-    var subtotal: Float { return productData.price * Float(quantity) }
->>>>>>> 5aed87de
+    var subtotal: Double { return productData.price * Double(quantity) }
 }
 
 extension Product {
