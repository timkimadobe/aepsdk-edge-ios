//
// Copyright 2020 Adobe. All rights reserved.
// This file is licensed to you under the Apache License, Version 2.0 (the "License");
// you may not use this file except in compliance with the License. You may obtain a copy
// of the License at http://www.apache.org/licenses/LICENSE-2.0
//
// Unless required by applicable law or agreed to in writing, software distributed under
// the License is distributed on an "AS IS" BASIS, WITHOUT WARRANTIES OR REPRESENTATIONS
// OF ANY KIND, either express or implied. See the License for the specific language
// governing permissions and limitations under the License.
//

@testable import AEPCore
@testable import AEPEdge
import AEPServices
import XCTest

class EdgeHitProcessorTests: XCTestCase {
    private let ASSURANCE_SHARED_STATE = "com.adobe.assurance"
    private let CONFIGURATION_SHARED_STATE = "com.adobe.module.configuration"
    private let IDENTITY_SHARED_STATE = "com.adobe.module.identity"
    private let ASSURANCE_INTEGRATION_ID = "integrationid"
    private let EDGE_CONFIG_ID = "edge.configId"
    var hitProcessor: EdgeHitProcessor!
    var networkService: EdgeNetworkService!
    var networkResponseHandler: NetworkResponseHandler!
    var mockNetworkService: MockNetworking? {
        return ServiceProvider.shared.networkService as? MockNetworking
    }
<<<<<<< HEAD
    let expectedHeaders = [Constants.NetworkKeys.HEADER_KEY_AEP_VALIDATION_TOKEN: "test-int-id"]
=======
    let expectedHeaders = ["X-Adobe-AEP-Validation-Token": "test-int-id"]

>>>>>>> d545bf8c
    override func setUp() {
        ServiceProvider.shared.networkService = MockNetworking()
        networkService = EdgeNetworkService()
        networkResponseHandler = NetworkResponseHandler()
        hitProcessor = EdgeHitProcessor(networkService: networkService,
                                        networkResponseHandler: networkResponseHandler,
                                        getSharedState: resolveSharedState(extensionName:event:),
                                        readyForEvent: readyForEvent(_:))
    }

    private func resolveSharedState(extensionName: String, event: Event?) -> SharedStateResult? {
        if extensionName == ASSURANCE_SHARED_STATE {
            return SharedStateResult(status: .set, value: [ASSURANCE_INTEGRATION_ID: "test-int-id"])
        }

        if extensionName == IDENTITY_SHARED_STATE {
            return SharedStateResult(status: .set, value: [IDENTITY_SHARED_STATE: "test-mcid"])
        }

        if extensionName == CONFIGURATION_SHARED_STATE {
            return SharedStateResult(status: .set, value: [EDGE_CONFIG_ID: "test-config-id"])
        }

        return nil
    }

    private func readyForEvent(_ event: Event) -> Bool {
        return true
    }

    /// Tests that when a `DataEntity` with bad data is passed, that it is not retried and is removed from the queue
    func testProcessHit_badHit_decodeFails() {
        // setup
        let expectation = XCTestExpectation(description: "Callback should be invoked with true signaling this hit should not be retried")
        let entity = DataEntity(uniqueIdentifier: "test-uuid", timestamp: Date(), data: nil) // entity data does not contain an `EdgeHit`

        // test
        hitProcessor.processHit(entity: entity) { success in
            XCTAssertTrue(success)
            expectation.fulfill()
        }

        // verify
        wait(for: [expectation], timeout: 1)
        XCTAssertFalse(mockNetworkService?.connectAsyncCalled ?? true) // no network request should have been made
    }

    /// Tests that when `readyForEvent` returns false that we retry the hit
    func testProcessHit_readyForEventReturnsFalse() {
        // setup
        let expectation = XCTestExpectation(description: "Callback should be invoked with true signaling this hit should be retried")
        let event = Event(name: "test-event", type: EventType.custom, source: EventSource.requestContent, data: nil)
        let entity = DataEntity(uniqueIdentifier: "test-uuid", timestamp: Date(), data: try? JSONEncoder().encode(event))
        hitProcessor = EdgeHitProcessor(networkService: networkService,
                                        networkResponseHandler: networkResponseHandler,
                                        getSharedState: resolveSharedState(extensionName:event:),
                                        readyForEvent: { _ -> Bool in
                                            return false
                                        })

        // test
        hitProcessor.processHit(entity: entity) { success in
            XCTAssertFalse(success) // hit should be retried
            expectation.fulfill()
        }

        // verify
        wait(for: [expectation], timeout: 1)
        XCTAssertFalse(mockNetworkService?.connectAsyncCalled ?? true) // no network request should have been made
    }

    /// Tests that when an nil configuration is provided that the hit is dropped
    func testProcessHit_nilConfiguration() {
        // setup
        let expectation = XCTestExpectation(description: "Callback should be invoked with true signaling this hit should not be retried")
        let event = Event(name: "test-event", type: EventType.custom, source: EventSource.requestContent, data: nil)
        let entity = DataEntity(uniqueIdentifier: "test-uuid", timestamp: Date(), data: try? JSONEncoder().encode(event))
        hitProcessor = EdgeHitProcessor(networkService: networkService,
                                        networkResponseHandler: networkResponseHandler,
                                        getSharedState: { extensionName, event -> SharedStateResult? in
                                            if extensionName == self.CONFIGURATION_SHARED_STATE {
                                                // simulate shared state with no edge config
                                                return SharedStateResult(status: .pending, value: nil)
                                            }
                                            return self.resolveSharedState(extensionName: extensionName, event: event)
                                        }, readyForEvent: readyForEvent(_:))

        // test
        hitProcessor.processHit(entity: entity) { success in
            XCTAssertTrue(success)
            expectation.fulfill()
        }

        // verify
        wait(for: [expectation], timeout: 1)
        XCTAssertFalse(mockNetworkService?.connectAsyncCalled ?? true) // no network request should have been made
    }

    /// Tests that when no edge config id is in configuration shared state that we drop the hit
    func testProcessHit_noEdgeConfigId() {
        // setup
        let expectation = XCTestExpectation(description: "Callback should be invoked with true signaling this hit should not be retried")
        let event = Event(name: "test-event", type: EventType.custom, source: EventSource.requestContent, data: nil)
        let entity = DataEntity(uniqueIdentifier: "test-uuid", timestamp: Date(), data: try? JSONEncoder().encode(event))
        hitProcessor = EdgeHitProcessor(networkService: networkService,
                                        networkResponseHandler: networkResponseHandler,
                                        getSharedState: { extensionName, event -> SharedStateResult? in
                                            if extensionName == self.CONFIGURATION_SHARED_STATE {
                                                // simulate shared state with no edge config
                                                return SharedStateResult(status: .set, value: [:])
                                            }
                                            return self.resolveSharedState(extensionName: extensionName, event: event)
                                        }, readyForEvent: readyForEvent(_:))

        // test
        hitProcessor.processHit(entity: entity) { success in
            XCTAssertTrue(success)
            expectation.fulfill()
        }

        // verify
        wait(for: [expectation], timeout: 1)
        XCTAssertFalse(mockNetworkService?.connectAsyncCalled ?? true) // no network request should have been made
    }

    /// Tests that when Identity shared state is not set that we drop the hit
    func testProcessHit_noIdentitySharedState() {
        // setup
        let expectation = XCTestExpectation(description: "Callback should be invoked with true signaling this hit should not be retried")
        let event = Event(name: "test-event", type: EventType.custom, source: EventSource.requestContent, data: nil)
        let entity = DataEntity(uniqueIdentifier: "test-uuid", timestamp: Date(), data: try? JSONEncoder().encode(event))
        hitProcessor = EdgeHitProcessor(networkService: networkService,
                                        networkResponseHandler: networkResponseHandler,
                                        getSharedState: { extensionName, event -> SharedStateResult? in
                                            if extensionName == self.IDENTITY_SHARED_STATE {
                                                // simulate pending Identity shared state
                                                return SharedStateResult(status: .pending, value: nil)
                                            }
                                            return self.resolveSharedState(extensionName: extensionName, event: event)
                                        }, readyForEvent: readyForEvent(_:))

        // test
        hitProcessor.processHit(entity: entity) { success in
            XCTAssertTrue(success)
            expectation.fulfill()
        }

        // verify
        wait(for: [expectation], timeout: 1)
        XCTAssertFalse(mockNetworkService?.connectAsyncCalled ?? true) // no network request should have been made
    }

    /// Tests that when Identity shared state does not contain ECID that we still process the hit
    func testProcessHit_noECID() {
        // setup
        let expectation = XCTestExpectation(description: "Callback should be invoked with true signaling this hit should not be retried")
        let event = Event(name: "test-event", type: EventType.custom, source: EventSource.requestContent, data: nil)
        let entity = DataEntity(uniqueIdentifier: "test-uuid", timestamp: Date(), data: try? JSONEncoder().encode(event))
        hitProcessor = EdgeHitProcessor(networkService: networkService,
                                        networkResponseHandler: networkResponseHandler,
                                        getSharedState: { extensionName, event -> SharedStateResult? in
                                            if extensionName == self.IDENTITY_SHARED_STATE {
                                                // simulate pending Identity shared state
                                                return SharedStateResult(status: .set, value: [:])
                                            }
                                            return self.resolveSharedState(extensionName: extensionName, event: event)
                                        }, readyForEvent: readyForEvent(_:))

        // test
        hitProcessor.processHit(entity: entity) { success in
            XCTAssertTrue(success)
            expectation.fulfill()
        }

        // verify
        wait(for: [expectation], timeout: 1)
        XCTAssertTrue(mockNetworkService?.connectAsyncCalled ?? false) // network request should have been made
    }

    /// Tests that when a good hit is processed that a network request is made and the request returns 200
    func testProcessHit_happy_sendsNetworkRequest_returnsTrue() {
        // setup
        let expectation = XCTestExpectation(description: "Callback should be invoked with true signaling this hit should not be retried")
        let event = Event(name: "test-event", type: EventType.custom, source: EventSource.requestContent, data: nil)

        mockNetworkService?.connectAsyncMockReturnConnection = HttpConnection(data: "{}".data(using: .utf8), response: HTTPURLResponse(url: URL(string: "adobe.com")!, statusCode: 200, httpVersion: nil, headerFields: nil), error: nil)

        let entity = DataEntity(uniqueIdentifier: "test-uuid", timestamp: Date(), data: try? JSONEncoder().encode(event))

        // test
        hitProcessor.processHit(entity: entity) { success in
            XCTAssertTrue(success)
            expectation.fulfill()
        }

        // verify
        wait(for: [expectation], timeout: 1)
        XCTAssertTrue(mockNetworkService?.connectAsyncCalled ?? false) // network request should have been made
    }

    /// Tests that when the network request fails but has a recoverable error that we will retry the hit and do not invoke the response handler for that hit
    func testProcessHit_whenRecoverableNetworkError_sendsNetworkRequest_returnsFalse() {
        // setup
        let recoverableNetworkErrorCodes = [HttpResponseCodes.clientTimeout.rawValue,
                                            HttpResponseCodes.tooManyRequests.rawValue,
                                            HttpResponseCodes.serviceUnavailable.rawValue,
                                            HttpResponseCodes.gatewayTimeout.rawValue]

        let expectation = XCTestExpectation(description: "Callback should be invoked with false signaling this hit should be retried")
        expectation.expectedFulfillmentCount = recoverableNetworkErrorCodes.count
        let event = Event(name: "test-event", type: EventType.custom, source: EventSource.requestContent, data: nil)

        for code in recoverableNetworkErrorCodes {
            let error = EdgeEventError(title: "test-title", detail: nil, status: code, type: "test-type", eventIndex: 0, report: nil)
            let edgeResponse = EdgeResponse(requestId: "test-req-id", handle: nil, errors: [error], warnings: nil)
            let responseData = try? JSONEncoder().encode(edgeResponse)

            mockNetworkService?.connectAsyncMockReturnConnection = HttpConnection(data: responseData, response: HTTPURLResponse(url: URL(string: "adobe.com")!, statusCode: code, httpVersion: nil, headerFields: nil), error: nil)

            let entity = DataEntity(uniqueIdentifier: "test-uuid", timestamp: Date(), data: try? JSONEncoder().encode(event))

            // test
            hitProcessor.processHit(entity: entity) { success in
                XCTAssertFalse(success)
                expectation.fulfill()
            }
        }

        // verify
        wait(for: [expectation], timeout: 1)
        XCTAssertTrue(mockNetworkService?.connectAsyncCalled ?? false) // network request should have been made
    }

    /// Tests that when the network request fails and does not have a recoverable response code that we invoke the response handler and do not retry the hit
    func testProcessHit_whenUnrecoverableNetworkError_sendsNetworkRequest_returnsTrue() {
        // setup
        let expectation = XCTestExpectation(description: "Callback should be invoked with true signaling this hit should not be retried")
        let event = Event(name: "test-event", type: EventType.custom, source: EventSource.requestContent, data: nil)
        mockNetworkService?.connectAsyncMockReturnConnection = HttpConnection(data: "{}".data(using: .utf8), response: HTTPURLResponse(url: URL(string: "adobe.com")!, statusCode: -1, httpVersion: nil, headerFields: nil), error: nil)

        let entity = DataEntity(uniqueIdentifier: "test-uuid", timestamp: Date(), data: try? JSONEncoder().encode(event))

        // test
        hitProcessor.processHit(entity: entity) { success in
            XCTAssertTrue(success)
            expectation.fulfill()
        }

        // verify
        wait(for: [expectation], timeout: 1)
        XCTAssertTrue(mockNetworkService?.connectAsyncCalled ?? false) // network request should have been made
    }
}<|MERGE_RESOLUTION|>--- conflicted
+++ resolved
@@ -27,12 +27,8 @@
     var mockNetworkService: MockNetworking? {
         return ServiceProvider.shared.networkService as? MockNetworking
     }
-<<<<<<< HEAD
-    let expectedHeaders = [Constants.NetworkKeys.HEADER_KEY_AEP_VALIDATION_TOKEN: "test-int-id"]
-=======
     let expectedHeaders = ["X-Adobe-AEP-Validation-Token": "test-int-id"]
 
->>>>>>> d545bf8c
     override func setUp() {
         ServiceProvider.shared.networkService = MockNetworking()
         networkService = EdgeNetworkService()
