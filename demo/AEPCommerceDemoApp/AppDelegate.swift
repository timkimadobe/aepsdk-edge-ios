//
// ADOBE CONFIDENTIAL
//
// Copyright 2020 Adobe
// All Rights Reserved.
//
// NOTICE: All information contained herein is, and remains
// the property of Adobe and its suppliers, if any. The intellectual
// and technical concepts contained herein are proprietary to Adobe
// and its suppliers and are protected by all applicable intellectual
// property laws, including trade secret and copyright laws.
// Dissemination of this information or reproduction of this material
// is strictly forbidden unless prior written permission is obtained
// from Adobe.
//


import UIKit
import ACPExperiencePlatform
import ACPCore
<<<<<<< HEAD
import ACPGriffon
=======
import xdmlib
>>>>>>> 4fbeefe7

@UIApplicationMain
class AppDelegate: UIResponder, UIApplicationDelegate {

<<<<<<< HEAD
    func application(_ application: UIApplication, didFinishLaunchingWithOptions launchOptions: [UIApplication.LaunchOptionsKey: Any]?) -> Bool {
        // Override point for customization after application launch.
        ACPCore.setLogLevel(ACPMobileLogLevel.debug)
        ACPCore.log(ACPMobileLogLevel.debug, tag: "AppDelegate", message: String("Testing with ACPExperiencePlatform"))
        // Griffon Session Configs
        ACPGriffon.registerExtension()
=======
    var window: UIWindow?

    func application(_ application: UIApplication, didFinishLaunchingWithOptions launchOptions: [UIApplication.LaunchOptionsKey: Any]?) -> Bool {
        // Override point for customization after application launch.
        ACPCore.setLogLevel(ACPMobileLogLevel.debug)
        ACPCore.log(ACPMobileLogLevel.debug, tag: "AppDelegate", message: String("Testing with ACPExperiencePlatform."))
        ACPExperiencePlatform.registerExtension()
>>>>>>> 4fbeefe7
        // TODO: add commerce demo app code in here
        ACPExperiencePlatform.registerExtension()
        ACPCore.configure(withAppId: "94f571f308d5/e3fc566f21d5/launch-a7a05abd3c78-development")
        ACPCore.start {

        };

    
        return true
    }

<<<<<<< HEAD
    // MARK: UISceneSession Lifecycle

    @available(iOS 13.0, *)
    func application(_ application: UIApplication, configurationForConnecting connectingSceneSession: UISceneSession, options: UIScene.ConnectionOptions) -> UISceneConfiguration {
        // Called when a new scene session is being created.
        // Use this method to select a configuration to create the new scene with.
        return UISceneConfiguration(name: "Default Configuration", sessionRole: connectingSceneSession.role)
    }

    @available(iOS 13.0, *)
    func application(_ application: UIApplication, didDiscardSceneSessions sceneSessions: Set<UISceneSession>) {
        // Called when the user discards a scene session.
        // If any sessions were discarded while the application was not running, this will be called shortly after application:didFinishLaunchingWithOptions.
        // Use this method to release any resources that were specific to the discarded scenes, as they will not return.
    }
    
    func application(_ app: UIApplication, open url: URL, options: [UIApplication.OpenURLOptionsKey : Any] = [:]) -> Bool {
        ACPGriffon.startSession(url)
        return false
    }


=======
>>>>>>> 4fbeefe7
}
<|MERGE_RESOLUTION|>--- conflicted
+++ resolved
@@ -18,23 +18,12 @@
 import UIKit
 import ACPExperiencePlatform
 import ACPCore
-<<<<<<< HEAD
 import ACPGriffon
-=======
 import xdmlib
->>>>>>> 4fbeefe7
 
 @UIApplicationMain
 class AppDelegate: UIResponder, UIApplicationDelegate {
 
-<<<<<<< HEAD
-    func application(_ application: UIApplication, didFinishLaunchingWithOptions launchOptions: [UIApplication.LaunchOptionsKey: Any]?) -> Bool {
-        // Override point for customization after application launch.
-        ACPCore.setLogLevel(ACPMobileLogLevel.debug)
-        ACPCore.log(ACPMobileLogLevel.debug, tag: "AppDelegate", message: String("Testing with ACPExperiencePlatform"))
-        // Griffon Session Configs
-        ACPGriffon.registerExtension()
-=======
     var window: UIWindow?
 
     func application(_ application: UIApplication, didFinishLaunchingWithOptions launchOptions: [UIApplication.LaunchOptionsKey: Any]?) -> Bool {
@@ -42,41 +31,16 @@
         ACPCore.setLogLevel(ACPMobileLogLevel.debug)
         ACPCore.log(ACPMobileLogLevel.debug, tag: "AppDelegate", message: String("Testing with ACPExperiencePlatform."))
         ACPExperiencePlatform.registerExtension()
->>>>>>> 4fbeefe7
-        // TODO: add commerce demo app code in here
-        ACPExperiencePlatform.registerExtension()
         ACPCore.configure(withAppId: "94f571f308d5/e3fc566f21d5/launch-a7a05abd3c78-development")
         ACPCore.start {
 
         };
-
-    
         return true
     }
 
-<<<<<<< HEAD
-    // MARK: UISceneSession Lifecycle
+//    func application(_ app: UIApplication, open url: URL, options: [UIApplication.OpenURLOptionsKey : Any] = [:]) -> Bool {
+//        ACPGriffon.startSession(url)
+//        return false
+//    }
 
-    @available(iOS 13.0, *)
-    func application(_ application: UIApplication, configurationForConnecting connectingSceneSession: UISceneSession, options: UIScene.ConnectionOptions) -> UISceneConfiguration {
-        // Called when a new scene session is being created.
-        // Use this method to select a configuration to create the new scene with.
-        return UISceneConfiguration(name: "Default Configuration", sessionRole: connectingSceneSession.role)
-    }
-
-    @available(iOS 13.0, *)
-    func application(_ application: UIApplication, didDiscardSceneSessions sceneSessions: Set<UISceneSession>) {
-        // Called when the user discards a scene session.
-        // If any sessions were discarded while the application was not running, this will be called shortly after application:didFinishLaunchingWithOptions.
-        // Use this method to release any resources that were specific to the discarded scenes, as they will not return.
-    }
-    
-    func application(_ app: UIApplication, open url: URL, options: [UIApplication.OpenURLOptionsKey : Any] = [:]) -> Bool {
-        ACPGriffon.startSession(url)
-        return false
-    }
-
-
-=======
->>>>>>> 4fbeefe7
 }
