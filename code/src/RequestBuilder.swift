--- conflicted
+++ resolved
@@ -1,17 +1,13 @@
 //
-// ADOBE CONFIDENTIAL
+// Copyright 2020 Adobe. All rights reserved.
+// This file is licensed to you under the Apache License, Version 2.0 (the "License");
+// you may not use this file except in compliance with the License. You may obtain a copy
+// of the License at http://www.apache.org/licenses/LICENSE-2.0
 //
-// Copyright 2020 Adobe
-// All Rights Reserved.
-//
-// NOTICE: All information contained herein is, and remains
-// the property of Adobe and its suppliers, if any. The intellectual
-// and technical concepts contained herein are proprietary to Adobe
-// and its suppliers and are protected by all applicable intellectual
-// property laws, including trade secret and copyright laws.
-// Dissemination of this information or reproduction of this material
-// is strictly forbidden unless prior written permission is obtained
-// from Adobe.
+// Unless required by applicable law or agreed to in writing, software distributed under
+// the License is distributed on an "AS IS" BASIS, WITHOUT WARRANTIES OR REPRESENTATIONS
+// OF ANY KIND, either express or implied. See the License for the specific language
+// governing permissions and limitations under the License.
 //
 
 
@@ -27,9 +23,6 @@
     /// Control character used at the end of each response fragment. Response streaming is enabled when both `recoredSeparator` and `lineFeed` are non nil.
     var lineFeed: String?
     
-    /// The Experience Cloud Organization ID to be sent with this request
-    var organizationId: String?
-    
     /// The Experiece Cloud ID to be sent with this request
     var experienceCloudId: String?
     
@@ -41,62 +34,76 @@
         storeResponsePayloadManager = StoreResponsePayloadManager(dataStore)
     }
     
+    init(dataStore:KeyValueStore) {
+        storeResponsePayloadManager = StoreResponsePayloadManager(dataStore)
+    }
+    
+    /// Builds the request payload with all the provided parameters and events.
+    /// - Parameter events: List of `ACPExtensionEvent` objects. Each event is expected to contain a serialized Experience Platform Event
+    /// encoded in the `ACPExtensionEvent.eventData` property.
+    /// - Returns: A `Data` object of the JSON encoded request.
     func getPayload(_ events: [ACPExtensionEvent]) -> Data? {
         if (events.isEmpty) {
             return nil
         }
         
         let streamingMetadata = Streaming(recordSeparator: recordSeparator, lineFeed: lineFeed)
-        let konductorConfig = KonductorConfig(imsOrgId: organizationId, streaming: streamingMetadata)
-        let stateMetadata = StateMetadata(payload: storeResponsePayloadManager.getActiveStores())
-        let requestMetadata = RequestMetadata(konductorConfig: konductorConfig, state: stateMetadata)
+        let konductorConfig = KonductorConfig(streaming: streamingMetadata)
         
-        var request = EdgeRequest(meta: requestMetadata)
-        request.events = extractPlatformEvents(events)
+        let storedPayloads = storeResponsePayloadManager.getActivePayloadList()
+        let requestMetadata = RequestMetadata(konductorConfig: konductorConfig,
+                                              state: storedPayloads.isEmpty ? nil : StateMetadata(payload: storedPayloads))
+        
+        let platformEvents = extractPlatformEvents(events)
+        var contextData: RequestContextData? = nil
         
         // set ECID if available
         if let ecid = experienceCloudId {
             var identityMap = IdentityMap()
-            identityMap.addItem(namespace: "ECID", id: ecid)
-            request.xdm = RequestContext(identityMap: identityMap)
+            identityMap.addItem(namespace: ExperiencePlatformConstants.JsonKeys.ECID, id: ecid)
+            contextData = RequestContextData(identityMap: identityMap)
         }
         
-<<<<<<< HEAD
-=======
         let request = EdgeRequest(meta: requestMetadata,
                                   xdm: contextData,
-                                  events: platformEvents)	
+                                  events: platformEvents)
         
->>>>>>> 4fbeefe7
         let encoder = JSONEncoder()
+        encoder.outputFormatting = [.prettyPrinted]
         
         do {
             // TODO return EdgeRequest here instead of encoded JSON Data?
             return try encoder.encode(request)
         } catch {
-            ACPCore.log(ACPMobileLogLevel.warning, tag: TAG, message: "Failed to encode request to JSON with error '\(error)'")
+            ACPCore.log(ACPMobileLogLevel.warning, tag: TAG, message: "Failed to encode request to JSON with error '\(error.localizedDescription)'")
         }
         
         return nil
     }
     
-    private func extractPlatformEvents(_ events: [ACPExtensionEvent]) -> [ [AnyHashable : AnyCodable] ] {
-        var platformEvents: [[AnyHashable:AnyCodable]] = []
+    /// Extract the Experience Platform Event from each `ACPExtensionEvent` and return as a list of maps. The timestamp for each
+    /// `ACPExtensionEvent` is set as the timestamp for its contained Experience Platform Event. The unique identifier for each
+    /// `ACPExtensionEvent` is set as the event ID for its contained Experience Platform Event.
+    ///
+    /// - Parameter events: A list of `ACPExtensionEvent` which contain an Experience Platform Event as event data.
+    /// - Returns: A list of Experience Platform Events as maps
+    private func extractPlatformEvents(_ events: [ACPExtensionEvent]) -> [ [String : AnyCodable] ] {
+        var platformEvents: [[String:AnyCodable]] = []
         
         for event in events {
             guard var eventData = event.eventData else {
                 continue
             }
             
-            if eventData["xdm"] == nil {
-                eventData["xdm"] = [:]
+            if eventData[ExperiencePlatformConstants.JsonKeys.xdm] == nil {
+                eventData[ExperiencePlatformConstants.JsonKeys.xdm] = [:]
             }
             
-            if var xdm = eventData["xdm"] as? [String : Any] {
+            if var xdm = eventData[ExperiencePlatformConstants.JsonKeys.xdm] as? [String : Any] {
                 let date = Date(timeIntervalSince1970: TimeInterval(event.eventTimestamp/1000))
-                xdm["timestamp"] = ISO8601DateFormatter().string(from: date)
-                xdm["eventId"] = event.eventUniqueIdentifier
-                eventData["xdm"] = xdm
+                xdm[ExperiencePlatformConstants.JsonKeys.timestamp] = ISO8601DateFormatter().string(from: date)
+                xdm[ExperiencePlatformConstants.JsonKeys.eventId] = event.eventUniqueIdentifier
+                eventData[ExperiencePlatformConstants.JsonKeys.xdm] = xdm
             }
             
             platformEvents.append(AnyCodable.from(dictionary: eventData))
