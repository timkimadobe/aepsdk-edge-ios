--- conflicted
+++ resolved
@@ -1,24 +1,21 @@
 //
-// ADOBE CONFIDENTIAL
+// Copyright 2020 Adobe. All rights reserved.
+// This file is licensed to you under the Apache License, Version 2.0 (the "License");
+// you may not use this file except in compliance with the License. You may obtain a copy
+// of the License at http://www.apache.org/licenses/LICENSE-2.0
 //
-// Copyright 2020 Adobe
-// All Rights Reserved.
-//
-// NOTICE: All information contained herein is, and remains
-// the property of Adobe and its suppliers, if any. The intellectual
-// and technical concepts contained herein are proprietary to Adobe
-// and its suppliers and are protected by all applicable intellectual
-// property laws, including trade secret and copyright laws.
-// Dissemination of this information or reproduction of this material
-// is strictly forbidden unless prior written permission is obtained
-// from Adobe.
+// Unless required by applicable law or agreed to in writing, software distributed under
+// the License is distributed on an "AS IS" BASIS, WITHOUT WARRANTIES OR REPRESENTATIONS
+// OF ANY KIND, either express or implied. See the License for the specific language
+// governing permissions and limitations under the License.
 //
 
 
 import Foundation
 
 struct ExperiencePlatformConstants {
-
+    private init() {}
+    
     static let eventTypeExperiencePlatform: String = "com.adobe.eventType.experiencePlatform"
     static let eventTypeAdobeHub: String = "com.adobe.eventType.hub"
 
@@ -30,43 +27,48 @@
     static let platformDataStorage: String = "PlatformExtensionDataStorage"
     
     struct Defaults {
+        private init() {}
+        
         static let networkRequestMaxRetries: Int = 5
         
         static let requestConfigRecordSeparator = "\u{0000}"
         static let requestConfigLineFeed = "\n"
+    }
+
+    struct DataStoreKeys {
+        private init() {}
         
-        static let requestStateCookiesEnabled = false
-    }
-<<<<<<< HEAD
-    
-    struct EventDataKeys {
-        static let uniqueSequenceId: String = "uniquesequenceid"
-        static let send_all_events = "sendallevents"
-    }
-    
-=======
-
->>>>>>> 4fbeefe7
-    struct DataStoreKeys {
         static let storeName: String = "ACPExperiencePlatform"
         static let storePayloads: String = "storePayloads"
     }
     
     struct SharedState {
+        private init() {}
+        
         static let stateowner: String = "stateowner"
-        static let configuration: String = "com.adobe.module.configuration"
-        static let identity: String = "com.adobe.mobile.identity"
-        static let lifecycle: String = "com.adobe.mobile.lifecycle"
         
         struct Configuration {
+            private init() {}
+            
+            static let stateOwner = "com.adobe.module.configuration"
             static let experiencePlatformConfigId: String = "experiencePlatform.configId"
             static let experienceCloudOrgId: String = "experienceCloud.org"
         }
+        
+        struct Identity {
+            private init() {}
+            
+            static let stateOwner = "com.adobe.mobile.identity"
+            static let ecid = "mid"
+        }
+        
+        struct Lifecycle {
+            private init() {}
+            
+            static let stateOwner = "com.adobe.mobile.lifecycle"
+        }
     }
     
-<<<<<<< HEAD
-    
-=======
     struct JsonKeys {
         private init() {}
         
@@ -76,5 +78,4 @@
         static let timestamp = "timestamp"
         static let eventId = "eventId"
     }
->>>>>>> 4fbeefe7
 }