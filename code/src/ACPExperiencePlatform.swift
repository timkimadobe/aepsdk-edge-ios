--- conflicted
+++ resolved
@@ -1,17 +1,13 @@
 //
-// ADOBE CONFIDENTIAL
+// Copyright 2020 Adobe. All rights reserved.
+// This file is licensed to you under the Apache License, Version 2.0 (the "License");
+// you may not use this file except in compliance with the License. You may obtain a copy
+// of the License at http://www.apache.org/licenses/LICENSE-2.0
 //
-// Copyright 2020 Adobe
-// All Rights Reserved.
-//
-// NOTICE: All information contained herein is, and remains
-// the property of Adobe and its suppliers, if any. The intellectual
-// and technical concepts contained herein are proprietary to Adobe
-// and its suppliers and are protected by all applicable intellectual
-// property laws, including trade secret and copyright laws.
-// Dissemination of this information or reproduction of this material
-// is strictly forbidden unless prior written permission is obtained
-// from Adobe.
+// Unless required by applicable law or agreed to in writing, software distributed under
+// the License is distributed on an "AS IS" BASIS, WITHOUT WARRANTIES OR REPRESENTATIONS
+// OF ANY KIND, either express or implied. See the License for the specific language
+// governing permissions and limitations under the License.
 //
 
 import ACPCore
@@ -21,14 +17,11 @@
 public class ACPExperiencePlatform {
 
     @available(*, unavailable) private init() {}
-<<<<<<< HEAD
-=======
     private static var responseCallbacksHandler: [String: ([String: Any]) -> Void] = [:]
 
     private static func responseCallbacksHandlerClosure(eventId:String, completionHandler: @escaping ([String: Any]) -> Void) {
         responseCallbacksHandler[eventId] = completionHandler
     }
->>>>>>> 4fbeefe7
 
     /// Registers the ACPExperiencePlatform extension with the Mobile SDK. This method should be called only once in your application class
     /// from the AppDelegate's application:didFinishLaunchingWithOptions method. This call should be before any calls into ACPCore
@@ -37,25 +30,6 @@
         
         do {
             try ACPCore.registerExtension(ExperiencePlatformInternal.self)
-<<<<<<< HEAD
-            ACPCore.log(ACPMobileLogLevel.debug,tag:LOG_TAG, message:"Experience Platform Extention has been successfully registered")
-        } catch {
-            ACPCore.log(ACPMobileLogLevel.debug, tag:LOG_TAG, message:"Experience Platform Extension Registration has failed!")
-        }
-    }
-
-    /// Sends one event to Adobe Data Platform and registers a callback for responses coming from Data Platform
-    /// - Parameters:
-    ///   - experiencePlatformEvent: Event to be sent to Adobe Data Platform
-    ///   - responseCallback: Optional callback to be invoked when the response handles are received from
-    ///   Adobe Data Platform. It may be invoked on a different thread and may be invoked multiple times
-    public static func sendEvent(experiencePlatformEvent: ExperiencePlatformEvent, responseCallback: (([String: Any]) -> Void)?) {
-        let uniqueSequenceId = UUID().uuidString
-        if addDataPlatformEvent(experiencePlatformEvent: experiencePlatformEvent, uniqueSequenceId: uniqueSequenceId) {
-                dispatchSendAllEvent(uniqueSequenceId: uniqueSequenceId)
-        } else {
-                ACPCore.log(ACPMobileLogLevel.warning, tag: LOG_TAG, message:"Unable to dispatch the event with id : \(uniqueSequenceId)." )
-=======
             ACPCore.log(ACPMobileLogLevel.debug,tag:LOG_TAG, message:"Extension has been successfully registered.")
         } catch {
             ACPCore.log(ACPMobileLogLevel.debug, tag:LOG_TAG, message:"Extension Registration has failed.")
@@ -81,57 +55,6 @@
             try ACPCore.dispatchEvent(event)
         } catch {
             ACPCore.log(ACPMobileLogLevel.warning, tag: LOG_TAG, message:"Failed to dispatch the event due to an unexpected error: \(error).")
->>>>>>> 4fbeefe7
         }
     }
-
-    /// Deserialize the provided experiencePlatformEvent and dispatches a new event for the Experience platform extension with that data.
-    /// - Parameters:
-    ///   -  experiencePlatformEvent: The ExperiencePlatformEvent to be dispatched to the internal extension
-    ///   - uniqueSequenceId: Unique event sequence identifier, used to identify all the events from the same batch before being sent to Data Platform
-    /// - Returns: A Boolean indicating if the provided ExperiencePlatformEvent was dispatched
-    private static func addDataPlatformEvent(experiencePlatformEvent: ExperiencePlatformEvent, uniqueSequenceId: String) -> Bool {
-
-        var eventData = experiencePlatformEvent.getData()
-        eventData[ExperiencePlatformConstants.EventDataKeys.uniqueSequenceId] = AnyCodable(uniqueSequenceId)
-        
-
-        var event : ACPExtensionEvent
-        do {
-            event = try ACPExtensionEvent(name: "Add event for Data Platform", type: ExperiencePlatformConstants.eventTypeExperiencePlatform, source: ExperiencePlatformConstants.eventSourceExtensionRequestContent, data: eventData)
-            do {
-                 try ACPCore.dispatchEvent(event)
-             } catch {
-                 ACPCore.log(ACPMobileLogLevel.warning, tag: LOG_TAG, message:"Failed to dispatch the event with id \(uniqueSequenceId) due to an Unexpected error: \(error).")
-                 return false
-             }
-        } catch {
-            ACPCore.log(ACPMobileLogLevel.warning, tag: LOG_TAG, message:"Failed to dispatch due to an Unexpected error: \(error)." )
-            return false
-        }
-          return true
-    }
-    
-    /// Dispatches the SendAll event for the Experience platform extension in order to start processing the queued events, prepare and initiate the network request.
-    /// - Parameters:
-    ///   - uniqueSequenceId: Unique event sequence identifier, used to identify all the events from the same batch before being sent to Data Platform
-    private static func dispatchSendAllEvent(uniqueSequenceId: String) {
-        var sendAllEventData = [String: Any]()
-        var sendAllEvent:ACPExtensionEvent
-        sendAllEventData[ExperiencePlatformConstants.EventDataKeys.send_all_events] = true
-        sendAllEventData[ExperiencePlatformConstants.EventDataKeys.uniqueSequenceId] = uniqueSequenceId
-        do {
-            sendAllEvent = try ACPExtensionEvent(name: "Send all events to Data Platform", type: ExperiencePlatformConstants.eventTypeExperiencePlatform, source: ExperiencePlatformConstants.eventSourceExtensionRequestContent, data: sendAllEventData)
-
-        } catch {
-            ACPCore.log(ACPMobileLogLevel.warning, tag: LOG_TAG, message:"Failed to dispatch the event with id \(uniqueSequenceId) due to an Unexpected error: \(error).")
-            return
-        }
-        do {
-            try ACPCore.dispatchEvent(sendAllEvent)
-        } catch {
-            ACPCore.log(ACPMobileLogLevel.warning, tag: LOG_TAG, message:"Failed to dispatch the event with id \(uniqueSequenceId) due to an Unexpected error: \(error).")
-        }
-     }
-    
 }