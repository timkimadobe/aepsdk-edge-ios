--- conflicted
+++ resolved
@@ -2,21 +2,12 @@
   - AEPAssurance (4.1.1):
     - AEPCore (>= 4.0.0)
     - AEPServices (>= 4.0.0)
-<<<<<<< HEAD
   - AEPCore (5.0.0):
     - AEPRulesEngine (< 6.0.0, >= 5.0.0)
     - AEPServices (< 6.0.0, >= 5.0.0)
   - AEPEdge (5.0.0):
     - AEPCore (< 6.0.0, >= 5.0.0)
     - AEPEdgeIdentity (< 6.0.0, >= 5.0.0)
-=======
-  - AEPCore (4.1.0):
-    - AEPRulesEngine (>= 4.0.0)
-    - AEPServices (>= 4.1.0)
-  - AEPEdge (4.3.1):
-    - AEPCore (< 5.0.0, >= 4.1.0)
-    - AEPEdgeIdentity (< 5.0.0, >= 4.0.0)
->>>>>>> 5156cf78
   - AEPEdgeConsent (4.0.0):
     - AEPCore (>= 4.0.0)
     - AEPEdge (>= 4.0.0)
@@ -83,15 +74,9 @@
     :tag: v5.0.0-beta
 
 SPEC CHECKSUMS:
-<<<<<<< HEAD
   AEPAssurance: 765587ef65481bab544aa25efcfa294e14161d49
   AEPCore: f1c3e9238bb12e7e1103f4407c341ebc65aeab5b
   AEPEdge: 6bc7c3f6573fdf0a12fb3ddfd32420112a89c80b
-=======
-  AEPAssurance: ee78c45752b29696f280854cfc4d4f8d11babad8
-  AEPCore: 20fb832a7467b25ca4aca186c0a5a1e3c0c6abc3
-  AEPEdge: c34de4d42c430c93431065556207817190749ade
->>>>>>> 5156cf78
   AEPEdgeConsent: 54c1b6a30a3d646e3d4bc4bae1713755422b471e
   AEPEdgeIdentity: 3161ff33434586962946912d6b8e9e8fca1c4d23
   AEPRulesEngine: fe5800653a4bee07b1e41e61b4d5551f0dba557b
@@ -101,4 +86,5 @@
 
 PODFILE CHECKSUM: 517e4599d23786272bef9dc93b26f3d59599c636
 
+COCOAPODS: 1.14.3
 COCOAPODS: 1.14.3