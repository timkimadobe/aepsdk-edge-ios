//
// Copyright 2020 Adobe. All rights reserved.
// This file is licensed to you under the Apache License, Version 2.0 (the "License");
// you may not use this file except in compliance with the License. You may obtain a copy
// of the License at http://www.apache.org/licenses/LICENSE-2.0
//
// Unless required by applicable law or agreed to in writing, software distributed under
// the License is distributed on an "AS IS" BASIS, WITHOUT WARRANTIES OR REPRESENTATIONS
// OF ANY KIND, either express or implied. See the License for the specific language
// governing permissions and limitations under the License.
//

import Foundation
@testable import AEPExperiencePlatform

public class FunctionalTestUtils {
    
    /// Removes all User Defaults
    public static func resetUserDefaults() {
        let defaults = UserDefaults.standard
        let dictionary = defaults.dictionaryRepresentation()
        dictionary.keys.forEach { key in
            print("resetUserDefaults - removing key \(key)")
            defaults.removeObject(forKey: key)
        }
        
<<<<<<< HEAD
        defaults.set(nil, forKey: "Adobe.AdobeMobile_ConfigState.config.overridden.map")
        
        let store = NamedUserDefaultsStore(name: "AEPExperiencePlatform")
        store.removeAll()
        store.setDictionary(key: "storePayloads", value:[:])
        //store.remove(key: "storePayloads")
        defaults.removeSuite(named:"com.adobe.mobile.datastore.ACPExperiencePlatform")
=======
        // force reset overridden config
        defaults.set(nil, forKey: "Adobe.AdobeMobile_ConfigState.config.overridden.map")
        
        // remove from suites
        let store = NamedUserDefaultsStore(name: "AEPExperiencePlatform")
        store.removeAll()
        
>>>>>>> 4097e40f
        print("resetUserDefaults - Removed all user defaults")
        UserDefaults.standard.removeSuite(named: "com.adobe.mobile.datastore.AEPExperiencePlatform")
    }
}<|MERGE_RESOLUTION|>--- conflicted
+++ resolved
@@ -20,28 +20,16 @@
         let defaults = UserDefaults.standard
         let dictionary = defaults.dictionaryRepresentation()
         dictionary.keys.forEach { key in
-            print("resetUserDefaults - removing key \(key)")
             defaults.removeObject(forKey: key)
         }
         
-<<<<<<< HEAD
-        defaults.set(nil, forKey: "Adobe.AdobeMobile_ConfigState.config.overridden.map")
-        
-        let store = NamedUserDefaultsStore(name: "AEPExperiencePlatform")
-        store.removeAll()
-        store.setDictionary(key: "storePayloads", value:[:])
-        //store.remove(key: "storePayloads")
-        defaults.removeSuite(named:"com.adobe.mobile.datastore.ACPExperiencePlatform")
-=======
         // force reset overridden config
         defaults.set(nil, forKey: "Adobe.AdobeMobile_ConfigState.config.overridden.map")
-        
+
         // remove from suites
         let store = NamedUserDefaultsStore(name: "AEPExperiencePlatform")
         store.removeAll()
-        
->>>>>>> 4097e40f
+
         print("resetUserDefaults - Removed all user defaults")
-        UserDefaults.standard.removeSuite(named: "com.adobe.mobile.datastore.AEPExperiencePlatform")
     }
 }